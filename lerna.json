{
<<<<<<< HEAD
  "version": "1.0.104-alpha.1",
=======
  "version": "1.0.104",
>>>>>>> 6dd09b6b
  "npmClient": "yarn",
  "packages": [
    "packages/*"
  ],
  "command": {
    "publish": {
      "ignoreChanges": [
        "*.md",
        "*.txt",
        "test/**",
        "# We ignore every JSON file, except for built-in-modules, built-ins and plugins defined in babel-preset-env/data.",
        "@(!(built-in-modules|built-ins|plugins|package)).json"
      ]
    }
  }
}<|MERGE_RESOLUTION|>--- conflicted
+++ resolved
@@ -1,9 +1,5 @@
 {
-<<<<<<< HEAD
-  "version": "1.0.104-alpha.1",
-=======
   "version": "1.0.104",
->>>>>>> 6dd09b6b
   "npmClient": "yarn",
   "packages": [
     "packages/*"
