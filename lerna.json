--- conflicted
+++ resolved
@@ -1,9 +1,5 @@
 {
-<<<<<<< HEAD
-  "version": "0.9.87-alpha.9",
-=======
   "version": "0.9.95",
->>>>>>> 2062c38f
   "npmClient": "yarn",
   "packages": [
     "packages/*"
