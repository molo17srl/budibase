--- conflicted
+++ resolved
@@ -1,9 +1,5 @@
 {
-<<<<<<< HEAD
-  "version": "1.0.167-alpha.9",
-=======
   "version": "1.0.172",
->>>>>>> d7d1e9a5
   "npmClient": "yarn",
   "packages": [
     "packages/*"
