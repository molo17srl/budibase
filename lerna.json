--- conflicted
+++ resolved
@@ -1,9 +1,5 @@
 {
-<<<<<<< HEAD
-  "version": "1.0.178-alpha.0",
-=======
   "version": "1.0.184",
->>>>>>> d21b8abf
   "npmClient": "yarn",
   "packages": [
     "packages/*"
