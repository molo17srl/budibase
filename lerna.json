--- conflicted
+++ resolved
@@ -1,9 +1,5 @@
 {
-<<<<<<< HEAD
-  "version": "1.0.142-alpha.1",
-=======
   "version": "1.0.142",
->>>>>>> 2d8eb34d
   "npmClient": "yarn",
   "packages": [
     "packages/*"
