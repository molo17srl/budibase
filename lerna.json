{
<<<<<<< HEAD
  "version": "0.9.157-alpha.0",
=======
  "version": "0.9.157",
>>>>>>> 0b66a003
  "npmClient": "yarn",
  "packages": [
    "packages/*"
  ],
  "command": {
    "publish": {
      "ignoreChanges": [
        "*.md",
        "*.txt",
        "test/**",
        "# We ignore every JSON file, except for built-in-modules, built-ins and plugins defined in babel-preset-env/data.",
        "@(!(built-in-modules|built-ins|plugins|package)).json"
      ]
    }
  }
}<|MERGE_RESOLUTION|>--- conflicted
+++ resolved
@@ -1,9 +1,5 @@
 {
-<<<<<<< HEAD
-  "version": "0.9.157-alpha.0",
-=======
   "version": "0.9.157",
->>>>>>> 0b66a003
   "npmClient": "yarn",
   "packages": [
     "packages/*"
