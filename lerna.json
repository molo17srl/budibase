{
<<<<<<< HEAD
  "version": "0.9.153-alpha.2",
=======
  "version": "0.9.153",
>>>>>>> 84b945cb
  "npmClient": "yarn",
  "packages": [
    "packages/*"
  ],
  "command": {
    "publish": {
      "ignoreChanges": [
        "*.md",
        "*.txt",
        "test/**",
        "# We ignore every JSON file, except for built-in-modules, built-ins and plugins defined in babel-preset-env/data.",
        "@(!(built-in-modules|built-ins|plugins|package)).json"
      ]
    }
  }
}<|MERGE_RESOLUTION|>--- conflicted
+++ resolved
@@ -1,9 +1,5 @@
 {
-<<<<<<< HEAD
-  "version": "0.9.153-alpha.2",
-=======
   "version": "0.9.153",
->>>>>>> 84b945cb
   "npmClient": "yarn",
   "packages": [
     "packages/*"
