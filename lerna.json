{
<<<<<<< HEAD
  "version": "0.9.80-alpha.9",
=======
  "version": "0.9.81",
>>>>>>> ba0fed68
  "npmClient": "yarn",
  "packages": [
    "packages/*"
  ],
  "command": {
    "publish": {
      "ignoreChanges": [
        "*.md",
        "*.txt",
        "test/**",
        "# We ignore every JSON file, except for built-in-modules, built-ins and plugins defined in babel-preset-env/data.",
        "@(!(built-in-modules|built-ins|plugins|package)).json"
      ]
    }
  }
}<|MERGE_RESOLUTION|>--- conflicted
+++ resolved
@@ -1,9 +1,5 @@
 {
-<<<<<<< HEAD
-  "version": "0.9.80-alpha.9",
-=======
   "version": "0.9.81",
->>>>>>> ba0fed68
   "npmClient": "yarn",
   "packages": [
     "packages/*"
