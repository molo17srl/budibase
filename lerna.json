--- conflicted
+++ resolved
@@ -1,9 +1,5 @@
 {
-<<<<<<< HEAD
-  "version": "0.7.4",
-=======
   "version": "0.7.6",
->>>>>>> d3e44268
   "npmClient": "yarn",
   "packages": [
     "packages/*"
