{
<<<<<<< HEAD
  "version": "1.0.159-alpha.3",
=======
  "version": "1.0.163",
>>>>>>> cbb72f87
  "npmClient": "yarn",
  "packages": [
    "packages/*"
  ],
  "command": {
    "publish": {
      "ignoreChanges": [
        "*.md",
        "*.txt",
        "test/**",
        "# We ignore every JSON file, except for built-in-modules, built-ins and plugins defined in babel-preset-env/data.",
        "@(!(built-in-modules|built-ins|plugins|package)).json"
      ]
    }
  }
}<|MERGE_RESOLUTION|>--- conflicted
+++ resolved
@@ -1,9 +1,5 @@
 {
-<<<<<<< HEAD
-  "version": "1.0.159-alpha.3",
-=======
   "version": "1.0.163",
->>>>>>> cbb72f87
   "npmClient": "yarn",
   "packages": [
     "packages/*"
