{
<<<<<<< HEAD
  "version": "1.0.190-alpha.0",
=======
  "version": "1.0.190",
>>>>>>> 351e91a5
  "npmClient": "yarn",
  "packages": [
    "packages/*"
  ],
  "command": {
    "publish": {
      "ignoreChanges": [
        "*.md",
        "*.txt",
        "test/**",
        "# We ignore every JSON file, except for built-in-modules, built-ins and plugins defined in babel-preset-env/data.",
        "@(!(built-in-modules|built-ins|plugins|package)).json"
      ]
    }
  }
}<|MERGE_RESOLUTION|>--- conflicted
+++ resolved
@@ -1,9 +1,5 @@
 {
-<<<<<<< HEAD
-  "version": "1.0.190-alpha.0",
-=======
   "version": "1.0.190",
->>>>>>> 351e91a5
   "npmClient": "yarn",
   "packages": [
     "packages/*"
