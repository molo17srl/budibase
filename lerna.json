--- conflicted
+++ resolved
@@ -1,9 +1,5 @@
 {
-<<<<<<< HEAD
-  "version": "0.9.151-alpha.4",
-=======
   "version": "0.9.151",
->>>>>>> a31c0762
   "npmClient": "yarn",
   "packages": [
     "packages/*"
