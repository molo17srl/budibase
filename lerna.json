--- conflicted
+++ resolved
@@ -1,9 +1,5 @@
 {
-<<<<<<< HEAD
-  "version": "1.0.151-alpha.2",
-=======
   "version": "1.0.154",
->>>>>>> 26725ce8
   "npmClient": "yarn",
   "packages": [
     "packages/*"
