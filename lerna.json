{
<<<<<<< HEAD
  "version": "0.9.185-alpha.22",
=======
  "version": "0.9.189",
>>>>>>> c71eab23
  "npmClient": "yarn",
  "packages": [
    "packages/*"
  ],
  "command": {
    "publish": {
      "ignoreChanges": [
        "*.md",
        "*.txt",
        "test/**",
        "# We ignore every JSON file, except for built-in-modules, built-ins and plugins defined in babel-preset-env/data.",
        "@(!(built-in-modules|built-ins|plugins|package)).json"
      ]
    }
  }
}<|MERGE_RESOLUTION|>--- conflicted
+++ resolved
@@ -1,9 +1,5 @@
 {
-<<<<<<< HEAD
-  "version": "0.9.185-alpha.22",
-=======
   "version": "0.9.189",
->>>>>>> c71eab23
   "npmClient": "yarn",
   "packages": [
     "packages/*"
