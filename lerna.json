{
<<<<<<< HEAD
  "version": "1.0.50-alpha.7",
=======
  "version": "1.0.57",
>>>>>>> b9704c28
  "npmClient": "yarn",
  "packages": [
    "packages/*"
  ],
  "command": {
    "publish": {
      "ignoreChanges": [
        "*.md",
        "*.txt",
        "test/**",
        "# We ignore every JSON file, except for built-in-modules, built-ins and plugins defined in babel-preset-env/data.",
        "@(!(built-in-modules|built-ins|plugins|package)).json"
      ]
    }
  }
}<|MERGE_RESOLUTION|>--- conflicted
+++ resolved
@@ -1,9 +1,5 @@
 {
-<<<<<<< HEAD
-  "version": "1.0.50-alpha.7",
-=======
   "version": "1.0.57",
->>>>>>> b9704c28
   "npmClient": "yarn",
   "packages": [
     "packages/*"
