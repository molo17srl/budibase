{
	"_lib": "./dist/index.js",
	"_templates": {
		"saveRecordButton": {
			"description": "Save record button",
			"component": "button"
		}
	},
	"embed": {
		"name": "Embed",
		"description": "Embed stuff",
		"props": {
			"embed": "string"
		}
	},
	"Navigation": {
		"name": "Navigation",
		"description": "A basic header navigation component",
		"children": true,
		"props": {
			"logoUrl": "string",
			"title": "string",
			"backgroundColor": "string",
			"color": "string",
			"borderWidth": "string",
			"borderColor": "string",
			"borderStyle": "string"
		}
	},
	"button": {
		"name": "Button",
		"description": "an html <button />",
		"props": {
			"text": "string",
			"className": "string",
			"disabled": "bool",
			"onClick": "event"
		},
		"tags": [
			"layout"
		],
		"presets": {
			"primary": {
				"contentText": "Primary Button Preset",
				"color": "papayawhip",
				"padding": "20px",
				"background": "blue"
			},
			"secondary": {
				"contentText": "Secondary Button Preset",
				"color": "rebeccapurple",
				"padding": "10px",
				"background": "#fff",
				"border": "1px solid red"
			},
			"error": {
				"contentText": "ERROR",
				"color": "red",
				"padding": "10px",
				"border": "1px solid red"
			}
		}
	},
	"login": {
		"name": "Login Control",
		"description": "A control that accepts username, password an also handles password resets",
		"props": {
			"logo": "asset",
			"loginRedirect": "string",
			"title": "string",
			"usernameLabel": {
				"type": "string",
				"default": "Username"
			},
			"passwordLabel": {
				"type": "string",
				"default": "Password"
			},
			"loginButtonLabel": {
				"type": "string",
				"default": "Login"
			},
			"buttonClass": "string",
			"inputClass": "string",
			"buttonText": "string"
		},
		"tags": [
			"login",
			"credentials",
			"password",
			"logon"
		]
	},
	"input": {
		"name": "Input",
		"bindable": "value",
		"description": "An HTML input",
		"props": {
			"value": "string",
			"type": {
				"type": "options",
				"options": [
					"text",
					"password",
					"checkbox",
					"color",
					"date",
					"datetime-local",
					"email",
					"file",
					"hidden",
					"image",
					"month",
					"number",
					"radio",
					"range",
					"reset",
					"search",
					"submit",
					"tel",
					"time",
					"week"
				],
				"default": "text"
			},
			"onChange": "event",
			"className": "string"
		},
		"tags": [
			"form"
		]
	},
	"select": {
		"name": "Select",
		"bindable": "value",
		"description": "An HTML <select> (dropdown)",
		"props": {
			"value": "string",
			"className": "string"
		}
	},
	"option": {
		"name": "Option",
		"description": "An HTML <option>, to be used with <select>",
		"children": false,
		"props": {
			"value": "string",
			"text": "string"
		}
	},
	"text": {
		"name": "Text",
		"description": "stylable block of text",
		"children": false,
		"props": {
			"text": "string",
			"type": {
				"type": "string",
				"default": "none"
			}
		},
		"tags": [
			"div",
			"container"
		]
	},
	"textfield": {
		"name": "Textfield",
		"description": "A component that allows the user to input text.",
		"props": {
			"label": "string",
			"type": "string",
			"value": "string",
			"onchange": "event"
		}
	},
	"checkbox": {
		"name": "Checkbox",
		"bindable": "value",
		"description": "A selectable checkbox component",
		"props": {
			"label": "string",
			"checked": "bool",
			"value": "string",
			"onchange": "event"
		}
	},
	"radiobutton": {
		"name": "Radiobutton",
		"bindable": "value",
		"description": "A selectable radiobutton component",
		"props": {
			"label": "string",
			"checked": "bool",
			"value": "string",
			"onchange": "event"
		}
	},
	"icon": {
		"description": "A HTML icon tag",
		"props": {
			"url": "string",
			"className": "string",
			"description": "string",
			"height": "string",
			"width": "string"
		}
	},
	"datatable": {
		"description": "an HTML table that fetches data from a table or view and displays it.",
		"data": true,
		"props": {
			"model": "models",
			"stripeColor": "string",
			"borderColor": "string",
			"backgroundColor": "string",
			"color": "string"
		}
	},
	"dataform": {
		"description": "an HTML table that fetches data from a table or view and displays it.",
		"data": true,
		"props": {
			"model": "models",
			"title": "string",
			"buttonText": "string"
		}
	},
	"dataformwide": {
		"description": "an HTML table that fetches data from a table or view and displays it.",
		"data": true,
		"props": {
			"model": "models",
			"title": "string",
			"buttonText": "string"
		}
	},
	"datalist": {
		"description": "A configurable data list that attaches to your backend models.",
		"data": true,
		"props": {
			"model": "models",
			"layout": {
				"type": "options",
				"default": "list",
				"options": [
					"list",
					"grid"
				]
			}
		}
	},
	"list": {
		"description": "configurable data list that attaches to your backend models.",
		"children": true,
		"context": "model",
		"data": true,
		"props": {
			"model": "models"
		}
	},
	"stackedlist": {
		"name": "Stacked List",
		"description": "A stacked list component for displaying information",
		"props": {
			"imageUrl": "string",
			"heading": "string",
			"text1": "string",
			"text2": "string",
			"text3": "string",
			"destinationUrl": "string"
		}
	},
	"recorddetail": {
		"description": "Loads a record, using an ID in the url",
		"children": true,
		"context": "model",
		"data": true,
		"props": {
			"model": "models"
		}
	},
	"card": {
		"name": "Card",
		"props": {
			"imageUrl": "string",
			"heading": "string",
			"description": "string",
			"linkText": "string",
			"linkUrl": "string",
			"color": "string",
			"linkHoverColor": "string",
			"imageHeight": {
				"type": "options",
				"default": "20rem",
				"options": [
					"12rem",
					"16rem",
					"20rem",
					"24rem"				
				]
			},
			"cardWidth": {
				"type": "options",
				"default": "20rem",
				"options": [
					"16rem",
					"20rem",
					"24rem"				
				]
			}
		}
	},
	"cardhorizontal": {
		"name": "Horizontal Card",
		"props": {
			"imageUrl": "string",
			"heading": "string",
			"description": "string",
			"subtext": "string",
			"linkText": "string",
			"linkUrl": "string",
			"color": "string",
			"linkHoverColor": "string",
			"imageWidth": {
				"type": "options",
				"default": "8rem",
				"options": [
					"8rem",
					"12rem",
					"16rem"			
				]
			},
			"cardWidth": {
				"type": "options",
				"default": "32rem",
				"options": [
					"24rem",
					"28rem",
					"32rem",
					"40rem",
					"48rem",
					"60rem",
					"100%"		
				]
			},
			"imageHeight": {
				"type": "options",
				"default": "8rem",
				"options": [
					"8rem",
					"12rem",
					"16rem"			
				]
			}
		}
	},
	"datamap": {
		"description": "shiny chart",
		"data": true,
		"props": {
			"model": "models"
		}
	},
	"donut": {
		"description": "Donut Chart",
		"data": true,
		"props": {
			"model": "string",
			"color": "string",
			"height": "number",
			"width": "number",
			"hasFixedHighlightedSlice": "bool",
			"hasLastHoverSliceHighlighted": "bool",
			"hasHoverAnimation": "bool",
			"numberFormat": "string",
			"nameKey": "string",
			"valueKey": "string",
			"isAnimated": "bool",
			"externalRadius": "number",
			"internalRadius": "number",
			"radiusHoverOffset": "number",
			"percentageFormat": "string",
			"useLegend": "bool",
			"legendWidth": "number",
			"legendHeight": "number"
		}
	},
	"sparkline": {
		"description": "Sparkline Chart",
		"data": true,
		"props": {
			"model": "string",
			"areaGradient": "string",
			"height": "number",
			"width": "number",
			"dateLabel": "string",
			"duration": "string",
			"isAnimated": "bool",
			"lineGradient": "string",
			"titleText": "string",
			"valueLabel": "string"
		}
	},
	"stackedbar": {
		"description": "Stacked Bar Chart",
		"data": true,
		"props": {
			"model": "string",
			"color": "string",
			"height": "number",
			"width": "number",
			"margin": "string",
			"aspectRatio": "string",
			"betweenBarsPadding": "number",
			"grid": "string",
			"hasPercentage": "bool",
			"hasReversedStacks": "bool",
			"isAnimated": "bool",
			"isHorizontal": "bool",
			"locale": "string",
			"nameLabel": "string",
			"percentageAxisToMaxRatio": "number",
			"stackLabel": "string",
			"valueLabel": "string",
			"valueLabelFormat": "string",
			"xTicks": "number",
			"yTicks": "number",
			"yAxisLabel": "string",
			"yAxisLabelOffset": "number",
			"useLegend": "bool"
		}
	},
	"stackarea": {
		"description": "Step Chart",
		"data": true,
		"props": {
			"model": "string",
			"color": "string",
			"height": "number",
			"width": "number",
			"margin": "string",
			"xAxisLabel": "string",
			"xAxisLabelOffset": "string",
			"yAxisLabel": "string",
			"yAxisLabelOffset": "string",
			"areaCurve": "number",
			"areaOpacity": "number",
			"aspectRatio": "number",
			"dateLabel": "string",
			"grid": "string",
			"isAnimated": "bool",
			"keyLabel": "string",
			"locale": "string",
			"tooltipThreshold": "number",
			"topicsOrder": "string",
			"valueLabel": "string",
			"xAxisCustomFormat": "string",
			"xAxisFormat": "string",
			"xAxisScale": "string",
			"xAxisValueType": "string",
			"yTicks": "number",
			"xTicks": "number",
			"yAxisBaseline": "string",
			"useLegend": "bool"
		}
	},
	"step": {
		"description": "Step Chart",
		"data": true,
		"props": {
			"model": "string",
			"height": "number",
			"width": "number",
			"margin": "string",
			"xAxisLabel": "string",
			"xAxisLabelOffset": "string",
			"yAxisLabel": "string",
			"yAxisLabelOffset": "string",
			"yTicks": "string"
		}
	},
	"scatterplot": {
		"description": "Scatterplot Chart",
		"data": true,
		"props": {
			"model": "string",
			"color": "string",
			"height": "number",
			"width": "number",
			"aspectRatio": "string",
			"circleOpacity": "string",
			"grid": "string",
			"hasCrossHairs": "bool",
			"isAnimated": "bool",
			"maxCircleArea": "number",
			"xAxisLabel": "string",
			"xAxisLabelOffset": "string",
			"xTicks": "string",
			"yAxisFormat": "string",
			"yAxisLabel": "string",
			"yAxisLabelOffset": "string",
			"yTicks": "string"
		}
	},
	"bar": {
		"description": "Bar Chart",
		"data": true,
		"props": {
			"model": "string",
			"betweenBarsPadding": "number",
			"gradient": "string",
			"color": "string",
			"hasSingleBarHighlight": "bool",
			"height": "number",
			"width": "number",
			"isAnimated": "bool",
			"isHorizontal": "bool",
			"labelNumberFormat": "number",
			"locale": "string",
			"nameLabel": "string",
			"valueLabel": "string",
			"numberLabel": "string",
			"xAxisLabel": "string",
			"yAxisLabel": "string",
			"useLegend": "bool",
			"xTicks": "number",
			"yTicks": "number"
		}
	},
	"line": {
		"description": "Line Chart",
		"data": true,
		"props": {
			"model": "string",
			"width": "number",
			"height": "number",
			"axisTimeCombinations": "string",
			"color": "string",
			"grid": "string",
			"aspectRatio": "number",
			"dateLabel": "string",
			"isAnimated": "bool",
			"lineCurve": "string",
			"locale": "string",
			"numberFormat": "string",
			"shouldShowAllDataPoints": "bool",
			"topicLabel": "string",
			"valueLabel": "string",
			"xAxisValueType": "string",
			"xAxisScale": "string",
			"xAxisFormat": "string",
			"xAxisCustomFormat": "string",
			"xAxisLabel": "string",
			"yAxisLabel": "string",
			"tooltipTitle": "string"
		}
	},
	"brush": {
		"description": "brush chart",
		"data": true,
		"props": {
			"model": "string",
			"gradient": "string",
			"height": "number",
			"width": "number",
			"margin": "string",
			"dateRange": "string",
			"locale": "string",
			"roundingTimeInterval": "string",
			"xAxisFormat": "string",
			"xTicks": "number",
			"xAxisCustomFormat": "string"
		}
	},
	"heatmap": {
		"description": "Heatmap chart",
		"data": true,
		"props": {
			"model": "string",
			"color": "string",
			"height": "number",
			"width": "number",
			"useLegend": "bool",
			"yAxisLabel": "string",
			"boxSize": "number"
		}
	},
	"groupedbar": {
		"description": "Groupedbar chart",
		"data": true,
		"props": {
			"model": "string",
			"color": "string",
			"height": "string",
			"width": "string",
<<<<<<< HEAD
			"margin": "string",
			"aspectRatio": "number",
			"grid": "string",
=======
			"margin":"string",
			"grid":"string",
>>>>>>> 443e85d3
			"groupLabel": "string",
			"isAnimated": "bool",
			"isHorizontal": "bool",
			"nameLabel": "string",
			"valueLabel": "string",
			"yTicks": "string",
			"useLegend": "bool",
			"tooltipTitle": "string"
		}
	},
	"bullet": {
		"description": "Bullet chart",
		"data": true,
		"props": { 
			"model": "string",
			"color": "string",
			"customSubtitle": "string",
			"customTitle": "string",
			"numberFormat": "string",
			"paddingBetweenAxisAndChart": "number",
			"height": "number",
			"width": "number"
		}
	},
	"datachart": {
		"description": "shiny chart",
		"data": true,
		"props": {
			"model": "models",
			"type": {
				"type": "options",
				"default": "column2d",
				"options": [
					"column3d",
					"line",
					"area2d",
					"bar2d",
					"bar3d",
					"pie2d",
					"pie3d",
					"doughnut2d",
					"doughnut3d",
					"pareto2d",
					"pareto3d"
				]
			}
		}
	},
	"link": {
		"description": "an HTML anchor <a> tag",
		"props": {
			"url": "string",
			"openInNewTab": "bool",
			"text": "string",
			"color": "string",
			"hoverColor": "string",
			"underline": "bool",
			"fontSize": "string",
			"fontFamily": {
				"type": "options",
				"default": "initial",
				"styleBindingProperty": "font-family",
				"options": [
					"initial",
					"Times New Roman",
					"Georgia",
					"Arial",
					"Arial Black",
					"Comic Sans MS",
					"Impact",
					"Lucida Sans Unicode"
				]
			}
		}
	},
	"image": {
		"description": "an HTML <img> tag",
		"props": {
			"url": "string",
			"className": "string",
			"description": "string",
			"height": "string",
			"width": "string"
		}
	},
	"container": {
		"name": "Container",
		"children": true,
		"description": "An element that contains and lays out other elements. e.g. <div>, <header> etc",
		"props": {
			"className": "string",
			"onLoad": "event",
			"type": {
				"type": "options",
				"options": [
					"article",
					"aside",
					"details",
					"div",
					"firgure",
					"figcaption",
					"footer",
					"header",
					"main",
					"mark",
					"nav",
					"paragraph",
					"summary"
				],
				"default": "div"
			}
		},
		"container": true,
		"tags": [
			"div",
			"container",
			"layout"
		]
	},
	"heading": {
		"name": "Heading",
		"description": "An HTML H1 - H6 tag",
		"props": {
			"className": "string",
			"text": "string",
			"type": {
				"type": "options",
				"default": "h1",
				"options": [
					"h1",
					"h2",
					"h3",
					"h4",
					"h5",
					"h6"
				]
			}
		},
		"tags": []
	},
	"thead": {
		"name": "TableHead",
		"description": "an HTML <thead> tab",
		"props": {
			"className": "string"
		}
	},
	"tbody": {
		"name": "TableBody",
		"description": "an HTML <tbody> tab",
		"props": {
			"className": "string"
		}
	}
}<|MERGE_RESOLUTION|>--- conflicted
+++ resolved
@@ -251,9 +251,9 @@
 		}
 	},
 	"list": {
-		"description": "configurable data list that attaches to your backend models.",
+		"description": "A configurable data list that attaches to your backend models.",
+		"context": "model",
 		"children": true,
-		"context": "model",
 		"data": true,
 		"props": {
 			"model": "models"
@@ -273,8 +273,8 @@
 	},
 	"recorddetail": {
 		"description": "Loads a record, using an ID in the url",
+		"context": "model",
 		"children": true,
-		"context": "model",
 		"data": true,
 		"props": {
 			"model": "models"
@@ -297,7 +297,7 @@
 					"12rem",
 					"16rem",
 					"20rem",
-					"24rem"				
+					"24rem"
 				]
 			},
 			"cardWidth": {
@@ -306,7 +306,7 @@
 				"options": [
 					"16rem",
 					"20rem",
-					"24rem"				
+					"24rem"
 				]
 			}
 		}
@@ -328,7 +328,7 @@
 				"options": [
 					"8rem",
 					"12rem",
-					"16rem"			
+					"16rem"
 				]
 			},
 			"cardWidth": {
@@ -341,7 +341,7 @@
 					"40rem",
 					"48rem",
 					"60rem",
-					"100%"		
+					"100%"
 				]
 			},
 			"imageHeight": {
@@ -350,7 +350,7 @@
 				"options": [
 					"8rem",
 					"12rem",
-					"16rem"			
+					"16rem"
 				]
 			}
 		}
@@ -594,14 +594,8 @@
 			"color": "string",
 			"height": "string",
 			"width": "string",
-<<<<<<< HEAD
 			"margin": "string",
-			"aspectRatio": "number",
 			"grid": "string",
-=======
-			"margin":"string",
-			"grid":"string",
->>>>>>> 443e85d3
 			"groupLabel": "string",
 			"isAnimated": "bool",
 			"isHorizontal": "bool",
@@ -615,7 +609,7 @@
 	"bullet": {
 		"description": "Bullet chart",
 		"data": true,
-		"props": { 
+		"props": {
 			"model": "string",
 			"color": "string",
 			"customSubtitle": "string",
