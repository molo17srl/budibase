{
	"_lib": "./dist/index.js",
	"_templates": {
		"saveRecordButton": {
			"description": "Save record button",
			"component": "button"
		}
	},
	"embed": {
		"name": "Embed",
		"description": "Embed stuff",
		"props": {
			"embed": "string"
		}
	},
	"Navigation": {
		"name": "Navigation",
		"description": "A basic header navigation component",
		"children": true,
		"props": {
			"logoUrl": "string",
			"title": "string",
			"backgroundColor": "string",
			"color": "string",
			"borderWidth": "string",
			"borderColor": "string",
			"borderStyle": "string"
		}
	},
	"button": {
		"name": "Button",
		"description": "an html <button />",
		"props": {
			"text": "string",
			"className": "string",
			"disabled": "bool",
			"onClick": "event"
		},
		"tags": [
			"layout"
		],
		"presets": {
			"primary": {
				"contentText": "Primary Button Preset",
				"color": "papayawhip",
				"padding": "20px",
				"background": "blue"
			},
			"secondary": {
				"contentText": "Secondary Button Preset",
				"color": "rebeccapurple",
				"padding": "10px",
				"background": "#fff",
				"border": "1px solid red"
			},
			"error": {
				"contentText": "ERROR",
				"color": "red",
				"padding": "10px",
				"border": "1px solid red"
			}
		}
	},
	"login": {
		"name": "Login Control",
		"description": "A control that accepts username, password an also handles password resets",
		"props": {
			"logo": "asset",
			"loginRedirect": "string",
			"title": "string",
			"usernameLabel": {
				"type": "string",
				"default": "Username"
			},
			"passwordLabel": {
				"type": "string",
				"default": "Password"
			},
			"loginButtonLabel": {
				"type": "string",
				"default": "Login"
			},
			"buttonClass": "string",
			"inputClass": "string",
			"buttonText": "string"
		},
		"tags": [
			"login",
			"credentials",
			"password",
			"logon"
		]
	},
	"input": {
		"name": "Input",
		"bindable": "value",
		"description": "An HTML input",
		"props": {
			"value": "string",
			"type": {
				"type": "options",
				"options": [
					"text",
					"password",
					"checkbox",
					"color",
					"date",
					"datetime-local",
					"email",
					"file",
					"hidden",
					"image",
					"month",
					"number",
					"radio",
					"range",
					"reset",
					"search",
					"submit",
					"tel",
					"time",
					"week"
				],
				"default": "text"
			},
			"onChange": "event",
			"className": "string"
		},
		"tags": [
			"form"
		]
	},
	"select": {
		"name": "Select",
		"bindable": "value",
		"description": "An HTML <select> (dropdown)",
		"props": {
			"value": "string",
			"className": "string"
		}
	},
	"option": {
		"name": "Option",
		"description": "An HTML <option>, to be used with <select>",
		"children": false,
		"props": {
			"value": "string",
			"text": "string"
		}
	},
	"text": {
		"name": "Text",
		"description": "stylable block of text",
		"children": false,
		"props": {
			"text": "string",
			"type": {
				"type": "string",
				"default": "none"
			}
		},
		"tags": [
			"div",
			"container"
		]
	},
	"textfield": {
		"name": "Textfield",
		"description": "A component that allows the user to input text.",
		"props": {
			"label": "string",
			"type": "string",
			"value": "string",
			"onchange": "event"
		}
	},
	"checkbox": {
		"name": "Checkbox",
		"bindable": "value",
		"description": "A selectable checkbox component",
		"props": {
			"label": "string",
			"checked": "bool",
			"value": "string",
			"onchange": "event"
		}
	},
	"radiobutton": {
		"name": "Radiobutton",
		"bindable": "value",
		"description": "A selectable radiobutton component",
		"props": {
			"label": "string",
			"checked": "bool",
			"value": "string",
			"onchange": "event"
		}
	},
	"icon": {
		"description": "A HTML icon tag",
		"props": {
			"url": "string",
			"className": "string",
			"description": "string",
			"height": "string",
			"width": "string"
		}
	},
	"datatable": {
		"description": "an HTML table that fetches data from a table or view and displays it.",
		"data": true,
		"props": {
			"datasource": "models",
			"stripeColor": "string",
			"borderColor": "string",
			"backgroundColor": "string",
			"color": "string"
		}
	},
	"dataform": {
		"description": "an HTML table that fetches data from a table or view and displays it.",
		"data": true,
		"props": {
			"model": "models",
			"title": "string",
			"buttonText": "string"
		}
	},
	"dataformwide": {
		"description": "an HTML table that fetches data from a table or view and displays it.",
		"data": true,
		"props": {
			"model": "models",
			"title": "string",
			"buttonText": "string"
		}
	},
	"datalist": {
		"description": "A configurable data list that attaches to your backend models.",
		"data": true,
		"props": {
			"model": "models",
			"layout": {
				"type": "options",
				"default": "list",
				"options": [
					"list",
					"grid"
				]
			}
		}
	},
	"list": {
		"description": "A configurable data list that attaches to your backend models.",
		"context": "model",
		"children": true,
		"data": true,
		"props": {
			"datasource": "models"
		}
	},
	"stackedlist": {
		"name": "Stacked List",
		"description": "A stacked list component for displaying information",
		"props": {
			"imageUrl": "string",
			"heading": "string",
			"text1": "string",
			"text2": "string",
			"text3": "string",
			"destinationUrl": "string"
		}
	},
	"recorddetail": {
		"description": "Loads a record, using an ID in the url",
		"context": "model",
		"children": true,
		"data": true,
		"props": {
			"model": "models"
		}
	},
	"card": {
		"name": "Card",
		"props": {
			"imageUrl": "string",
			"heading": "string",
			"description": "string",
			"linkText": "string",
			"linkUrl": "string",
			"color": "string",
			"linkHoverColor": "string",
			"imageHeight": {
				"type": "options",
				"default": "20rem",
				"options": [
					"12rem",
					"16rem",
					"20rem",
					"24rem"
				]
			},
			"cardWidth": {
				"type": "options",
				"default": "20rem",
				"options": [
					"16rem",
					"20rem",
					"24rem"
				]
			}
		}
	},
	"cardhorizontal": {
		"name": "Horizontal Card",
		"props": {
			"imageUrl": "string",
			"heading": "string",
			"description": "string",
			"subtext": "string",
			"linkText": "string",
			"linkUrl": "string",
			"color": "string",
			"linkHoverColor": "string",
			"imageWidth": {
				"type": "options",
				"default": "8rem",
				"options": [
					"8rem",
					"12rem",
					"16rem"
				]
			},
			"cardWidth": {
				"type": "options",
				"default": "32rem",
				"options": [
					"24rem",
					"28rem",
					"32rem",
					"40rem",
					"48rem",
					"60rem",
					"100%"
				]
			},
			"imageHeight": {
				"type": "options",
				"default": "8rem",
				"options": [
					"8rem",
					"12rem",
					"16rem"
				]
			}
		}
	},
	"datamap": {
		"description": "shiny chart",
		"data": true,
		"props": {
			"model": "models"
		}
	},
	"donut": {
		"description": "Donut Chart",
		"data": true,
		"props": {
			"datasource": "string",
			"data": "string",
			"color": "string",
			"height": "number",
			"width": "number",
			"hasFixedHighlightedSlice": "bool",
			"hasLastHoverSliceHighlighted": "bool",
			"hasHoverAnimation": "bool",
			"numberFormat": "string",
			"nameKey": "string",
			"valueKey": "string",
			"isAnimated": "bool",
			"externalRadius": "number",
			"internalRadius": "number",
			"radiusHoverOffset": "number",
			"percentageFormat": "string",
			"useLegend": "bool",
			"legendWidth": "number",
			"legendHeight": "number"
		}
	},
	"sparkline": {
		"description": "Sparkline Chart",
		"data": true,
		"props": {
			"model": "string",
			"areaGradient": "string",
			"height": "number",
			"width": "number",
			"dateLabel": "string",
			"duration": "string",
			"isAnimated": "bool",
			"lineGradient": "string",
			"titleText": "string",
			"valueLabel": "string"
		}
	},
	"stackedbar": {
		"description": "Stacked Bar Chart",
		"data": true,
		"props": {
			"datasource": "models",
			"color": "string",
			"height": "number",
			"width": "number",
			"margin": "string",
			"aspectRatio": "string",
			"betweenBarsPadding": "number",
			"grid": "string",
			"hasPercentage": "bool",
			"hasReversedStacks": "bool",
			"isAnimated": "bool",
			"isHorizontal": "bool",
			"locale": "string",
			"nameLabel": "string",
			"percentageAxisToMaxRatio": "number",
			"stackLabel": "string",
			"valueLabel": "string",
			"valueLabelFormat": "string",
			"xTicks": "number",
			"yTicks": "number",
			"yAxisLabel": "string",
			"yAxisLabelOffset": "number",
			"useLegend": "bool"
		}
	},
	"stackarea": {
		"description": "Step Chart",
		"data": true,
		"props": {
			"model": "string",
			"color": "string",
			"height": "number",
			"width": "number",
			"margin": "string",
			"xAxisLabel": "string",
			"xAxisLabelOffset": "string",
			"yAxisLabel": "string",
			"yAxisLabelOffset": "string",
			"areaCurve": "number",
			"areaOpacity": "number",
			"aspectRatio": "number",
			"dateLabel": "string",
			"grid": "string",
			"isAnimated": "bool",
			"keyLabel": "string",
			"locale": "string",
			"tooltipThreshold": "number",
			"topicsOrder": "string",
			"valueLabel": "string",
			"xAxisCustomFormat": "string",
			"xAxisFormat": "string",
			"xAxisScale": "string",
			"xAxisValueType": "string",
			"yTicks": "number",
			"xTicks": "number",
			"yAxisBaseline": "string",
			"useLegend": "bool"
		}
	},
	"step": {
		"description": "Step Chart",
		"data": true,
		"props": {
			"model": "string",
			"height": "number",
			"width": "number",
			"margin": "string",
			"xAxisLabel": "string",
			"xAxisLabelOffset": "string",
			"yAxisLabel": "string",
			"yAxisLabelOffset": "string",
			"yTicks": "string"
		}
	},
	"scatterplot": {
		"description": "Scatterplot Chart",
		"data": true,
		"props": {
			"model": "string",
			"color": "string",
			"height": "number",
			"width": "number",
			"aspectRatio": "string",
			"circleOpacity": "string",
			"grid": "string",
			"hasCrossHairs": "bool",
			"isAnimated": "bool",
			"maxCircleArea": "number",
			"xAxisLabel": "string",
			"xAxisLabelOffset": "string",
			"xTicks": "string",
			"yAxisFormat": "string",
			"yAxisLabel": "string",
			"yAxisLabelOffset": "string",
			"yTicks": "string"
		}
	},
	"bar": {
		"description": "Bar Chart",
		"data": true,
		"props": {
			"datasource": "models",
			"nameLabel": "string",
			"valueLabel": "string",
			"betweenBarsPadding": "number",
			"gradient": "string",
			"color": "string",
			"hasSingleBarHighlight": "bool",
			"height": "number",
			"width": "number",
			"isAnimated": "bool",
			"isHorizontal": "bool",
			"labelNumberFormat": "number",
			"locale": "string",
			"xAxisLabel": "string",
			"yAxisLabel": "string",
			"useLegend": "bool",
			"xTicks": "number",
			"yTicks": "number"
		}
	},
	"line": {
		"description": "Line Chart",
		"data": true,
		"props": {
			"datasource": "models",
			"width": "number",
			"height": "number",
			"axisTimeCombinations": "string",
			"color": "string",
			"grid": "string",
			"aspectRatio": "number",
			"dateLabel": "string",
			"isAnimated": "bool",
			"lineCurve": "string",
			"locale": "string",
			"numberFormat": "string",
			"shouldShowAllDataPoints": "bool",
			"topicLabel": "string",
			"valueLabel": "string",
			"xAxisValueType": "string",
			"xAxisScale": "string",
			"xAxisFormat": "string",
			"xAxisCustomFormat": "string",
			"xAxisLabel": "string",
			"yAxisLabel": "string",
			"tooltipTitle": "string"
		}
	},
	"brush": {
		"description": "brush chart",
		"data": true,
		"props": {
			"model": "string",
			"gradient": "string",
			"height": "number",
			"width": "number",
			"margin": "string",
			"dateRange": "string",
			"locale": "string",
			"roundingTimeInterval": "string",
			"xAxisFormat": "string",
			"xTicks": "number",
			"xAxisCustomFormat": "string"
		}
	},
	"heatmap": {
		"description": "Heatmap chart",
		"data": true,
		"props": {
			"model": "string",
			"color": "string",
			"height": "number",
			"width": "number",
			"useLegend": "bool",
			"yAxisLabel": "string",
			"boxSize": "number"
		}
	},
	"groupedbar": {
		"description": "Groupedbar chart",
		"data": true,
		"props": {
			"datasource": "models",
			"nameLabel": "string",
			"valueLabel": "string",
			"color": "string",
			"height": "string",
			"width": "string",
			"margin": "string",
			"grid": "string",
			"groupLabel": "string",
			"isAnimated": "bool",
			"isHorizontal": "bool",
<<<<<<< HEAD
=======
			"nameLabel": "string",
			"valueLabel": "string",
>>>>>>> 98c66c4b
			"yTicks": "string",
			"useLegend": "bool",
			"tooltipTitle": "string"
		}
	},
	"bullet": {
		"description": "Bullet chart",
		"data": true,
		"props": {
			"model": "string",
			"color": "string",
			"customSubtitle": "string",
			"customTitle": "string",
			"numberFormat": "string",
			"paddingBetweenAxisAndChart": "number",
			"height": "number",
			"width": "number"
		}
	},
	"datachart": {
		"description": "shiny chart",
		"data": true,
		"props": {
			"model": "models",
			"type": {
				"type": "options",
				"default": "column2d",
				"options": [
					"column3d",
					"line",
					"area2d",
					"bar2d",
					"bar3d",
					"pie2d",
					"pie3d",
					"doughnut2d",
					"doughnut3d",
					"pareto2d",
					"pareto3d"
				]
			}
		}
	},
	"link": {
		"description": "an HTML anchor <a> tag",
		"props": {
			"url": "string",
			"openInNewTab": "bool",
			"text": "string",
			"color": "string",
			"hoverColor": "string",
			"underline": "bool",
			"fontSize": "string",
			"fontFamily": {
				"type": "options",
				"default": "initial",
				"styleBindingProperty": "font-family",
				"options": [
					"initial",
					"Times New Roman",
					"Georgia",
					"Arial",
					"Arial Black",
					"Comic Sans MS",
					"Impact",
					"Lucida Sans Unicode"
				]
			}
		}
	},
	"image": {
		"description": "an HTML <img> tag",
		"props": {
			"url": "string",
			"className": "string",
			"description": "string",
			"height": "string",
			"width": "string"
		}
	},
	"container": {
		"name": "Container",
		"children": true,
		"description": "An element that contains and lays out other elements. e.g. <div>, <header> etc",
		"props": {
			"className": "string",
			"onLoad": "event",
			"type": {
				"type": "options",
				"options": [
					"article",
					"aside",
					"details",
					"div",
					"firgure",
					"figcaption",
					"footer",
					"header",
					"main",
					"mark",
					"nav",
					"paragraph",
					"summary"
				],
				"default": "div"
			}
		},
		"container": true,
		"tags": [
			"div",
			"container",
			"layout"
		]
	},
	"heading": {
		"name": "Heading",
		"description": "An HTML H1 - H6 tag",
		"props": {
			"className": "string",
			"text": "string",
			"type": {
				"type": "options",
				"default": "h1",
				"options": [
					"h1",
					"h2",
					"h3",
					"h4",
					"h5",
					"h6"
				]
			}
		},
		"tags": []
	},
	"thead": {
		"name": "TableHead",
		"description": "an HTML <thead> tab",
		"props": {
			"className": "string"
		}
	},
	"tbody": {
		"name": "TableBody",
		"description": "an HTML <tbody> tab",
		"props": {
			"className": "string"
		}
	}
}<|MERGE_RESOLUTION|>--- conflicted
+++ resolved
@@ -601,11 +601,6 @@
 			"groupLabel": "string",
 			"isAnimated": "bool",
 			"isHorizontal": "bool",
-<<<<<<< HEAD
-=======
-			"nameLabel": "string",
-			"valueLabel": "string",
->>>>>>> 98c66c4b
 			"yTicks": "string",
 			"useLegend": "bool",
 			"tooltipTitle": "string"
