<script>
  // Import valueSetters and custom renderers
  import { number } from "./valueSetters"
  import { getRenderer } from "./customRenderer"

  // These maps need to be set up to handle whatever types that are used in the tables.
  const setters = new Map([["number", number]])

  import fetchData from "../fetchData.js"
  import { isEmpty } from "lodash/fp"
  import { onMount } from "svelte"

  import AgGrid from "@budibase/svelte-ag-grid"
<<<<<<< HEAD
  import { TextButton as DeleteButton, Icon, Modal, ModalContent } from "@budibase/bbui"
=======
  import CreateRowButton from "./CreateRow/Button.svelte"
  import {
    TextButton as DeleteButton,
    Icon,
    Modal,
    ModalContent,
  } from "@budibase/bbui"
>>>>>>> 188c171f

  export let _bb
  export let datasource = {}
  export let editable
  export let theme = "alpine"
  export let height = 500
  export let pagination
  export let detailUrl

  // These can never change at runtime so don't need to be reactive
  let canEdit = editable && datasource && datasource.type !== "view"
  let canAddDelete = editable && datasource && datasource.type === "table"

  let modal

  let store = _bb.store
  let dataLoaded = false
  let data
  let columnDefs
  let selectedRows = []
  let table
  let options = {
    defaultColDef: {
      flex: 1,
      minWidth: 150,
      filter: true,
    },
    rowSelection: canEdit ? "multiple" : false,
    suppressRowClickSelection: !canEdit,
    paginationAutoPageSize: true,
    pagination,
  }

  onMount(async () => {
    if (!isEmpty(datasource)) {
      data = await fetchData(datasource, $store)
      let schema = {}

      // Get schema for datasource
      // Views with "Calculate" applied provide their own schema.
      // For everything else, use the tableId property to pull to table schema
      if (datasource.schema) {
        schema = datasource.schema
      } else {
        const jsonTable = await _bb.api.get(`/api/tables/${datasource.tableId}`)
        table = await jsonTable.json()
        schema = table.schema
      }

      columnDefs = Object.keys(schema).map((key, i) => {
        return {
          headerCheckboxSelection: i === 0 && canEdit,
          checkboxSelection: i === 0 && canEdit,
          valueSetter: setters.get(schema[key].type),
          headerName: key.charAt(0).toUpperCase() + key.slice(1),
          field: key,
          hide: shouldHideField(key),
          sortable: true,
          editable: canEdit && schema[key].type !== "link",
          cellRenderer: getRenderer(schema[key], canEdit),
          autoHeight: true,
        }
      })
      columnDefs = [...columnDefs, {
          headerName: 'Details',
          field: '_id',
          width: 25,
          flex: 0,
          editable: false,
          sortable: false,
          cellRenderer: getRenderer({
            type: '_id',
            options: detailUrl
          }),
          autoHeight: true,
      }]
      dataLoaded = true
    }
  })

  const shouldHideField = name => {
    if (name.startsWith("_")) return true
    // always 'row'
    if (name === "type") return true
    // tables are always tied to a single tableId, this is irrelevant
    if (name === "tableId") return true

    return false
  }

  const handleUpdate = ({ detail }) => {
    data[detail.row] = detail.data
    updateRow(detail.data)
  }

  const updateRow = async row => {
    const response = await _bb.api.patch(
      `/api/${row.tableId}/rows/${row._id}`,
      row
    )
    const json = await response.json()
  }

  const deleteRows = async () => {
    const response = await _bb.api.post(`/api/${datasource.name}/rows`, {
      rows: selectedRows,
      type: "delete",
    })
    data = data.filter(row => !selectedRows.includes(row))
    selectedRows = []
  }
</script>

<svelte:head>
  <link
    rel="stylesheet"
    href="https://cdn.jsdelivr.net/npm/flatpickr/dist/flatpickr.min.css" />
</svelte:head>

<div style="--grid-height: {height}px">
  {#if dataLoaded}
    {#if canAddDelete}
      <div class="controls">
        {#if selectedRows.length > 0}
          <DeleteButton text small on:click={modal.show()}>
            <Icon name="addrow" />
            Delete
            {selectedRows.length}
            row(s)
          </DeleteButton>
        {/if}
      </div>
    {/if}
    <AgGrid
      {theme}
      {options}
      {data}
      {columnDefs}
      on:update={handleUpdate}
      on:select={({ detail }) => (selectedRows = detail)} />
  {/if}
  <Modal bind:this={modal}>
    <ModalContent
      title="Confirm Row Deletion"
      confirmText="Delete"
      onConfirm={deleteRows}>
      <span>Are you sure you want to delete {selectedRows.length} row(s)?</span>
    </ModalContent>
  </Modal>
</div>

<style>
  .controls {
    min-height: 15px;
    margin-bottom: var(--spacing-s);
    display: grid;
    grid-gap: var(--spacing-s);
    grid-template-columns: auto auto;
    justify-content: start;
  }
</style><|MERGE_RESOLUTION|>--- conflicted
+++ resolved
@@ -11,17 +11,7 @@
   import { onMount } from "svelte"
 
   import AgGrid from "@budibase/svelte-ag-grid"
-<<<<<<< HEAD
   import { TextButton as DeleteButton, Icon, Modal, ModalContent } from "@budibase/bbui"
-=======
-  import CreateRowButton from "./CreateRow/Button.svelte"
-  import {
-    TextButton as DeleteButton,
-    Icon,
-    Modal,
-    ModalContent,
-  } from "@budibase/bbui"
->>>>>>> 188c171f
 
   export let _bb
   export let datasource = {}
