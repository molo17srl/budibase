--- conflicted
+++ resolved
@@ -18,11 +18,8 @@
   export let datasource = {}
   export let editable
   export let theme = "alpine"
-<<<<<<< HEAD
-=======
   export let height
   export let pagination
->>>>>>> d8e349dd
 
   let dataLoaded = false
   let data
