<script>
  import { getContext } from "svelte"

  const { styleable } = getContext("sdk")
  const component = getContext("component")

  export let icon = ""
  export let size = "fa-lg"
  export let color = "#f00"
  $: styles = {
  ...$component.styles,
  normal: {
    ...$component.styles.normal,
    color
  }
}
</script>

<<<<<<< HEAD
<i style={`color: ${color};`} class={`${icon} ${size}`} />

=======
<i use:styleable={styles}
  class="{icon} {size}" />
>>>>>>> 497feb80
<|MERGE_RESOLUTION|>--- conflicted
+++ resolved
@@ -1,25 +1,20 @@
-<script>
-  import { getContext } from "svelte"
-
-  const { styleable } = getContext("sdk")
-  const component = getContext("component")
-
-  export let icon = ""
-  export let size = "fa-lg"
-  export let color = "#f00"
-  $: styles = {
-  ...$component.styles,
-  normal: {
-    ...$component.styles.normal,
-    color
-  }
-}
-</script>
-
-<<<<<<< HEAD
-<i style={`color: ${color};`} class={`${icon} ${size}`} />
-
-=======
-<i use:styleable={styles}
-  class="{icon} {size}" />
->>>>>>> 497feb80
+<script>
+  import { getContext } from "svelte"
+
+  const { styleable } = getContext("sdk")
+  const component = getContext("component")
+
+  export let icon = ""
+  export let size = "fa-lg"
+  export let color = "#f00"
+
+  $: styles = {
+    ...$component.styles,
+    normal: {
+      ...$component.styles.normal,
+      color,
+    },
+  }
+</script>
+
+<i use:styleable={styles} class="{icon} {size}" />