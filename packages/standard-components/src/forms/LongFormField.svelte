<script>
  import { CoreTextArea } from "@budibase/bbui"
  import Field from "./Field.svelte"

  export let field
  export let label
  export let placeholder
  export let disabled = false
<<<<<<< HEAD
  export let validation
=======
  export let defaultValue = ""
>>>>>>> b43c8f2c

  let fieldState
  let fieldApi
</script>

<Field
  {label}
  {field}
  {disabled}
<<<<<<< HEAD
  {validation}
=======
  {defaultValue}
>>>>>>> b43c8f2c
  type="longform"
  bind:fieldState
  bind:fieldApi
>
  {#if fieldState}
    <CoreTextArea
      value={$fieldState.value}
      on:change={e => fieldApi.setValue(e.detail)}
      disabled={$fieldState.disabled}
      error={$fieldState.error}
      id={$fieldState.fieldId}
      {placeholder}
    />
  {/if}
</Field><|MERGE_RESOLUTION|>--- conflicted
+++ resolved
@@ -6,11 +6,8 @@
   export let label
   export let placeholder
   export let disabled = false
-<<<<<<< HEAD
   export let validation
-=======
   export let defaultValue = ""
->>>>>>> b43c8f2c
 
   let fieldState
   let fieldApi
@@ -20,11 +17,8 @@
   {label}
   {field}
   {disabled}
-<<<<<<< HEAD
   {validation}
-=======
   {defaultValue}
->>>>>>> b43c8f2c
   type="longform"
   bind:fieldState
   bind:fieldApi
