<script>
  import { CoreTextArea } from "@budibase/bbui"
  import Field from "./Field.svelte"

  export let field
  export let label
  export let placeholder
  export let disabled = false
<<<<<<< HEAD
  export let validation
=======
  export let defaultValue = ""
>>>>>>> 4ff752d1

  let fieldState
  let fieldApi
</script>

<Field
  {label}
  {field}
  {disabled}
<<<<<<< HEAD
  {validation}
=======
  {defaultValue}
>>>>>>> 4ff752d1
  type="longform"
  bind:fieldState
  bind:fieldApi
>
  {#if fieldState}
    <CoreTextArea
      value={$fieldState.value}
      on:change={e => fieldApi.setValue(e.detail)}
      disabled={$fieldState.disabled}
      error={$fieldState.error}
      id={$fieldState.fieldId}
      {placeholder}
    />
  {/if}
</Field><|MERGE_RESOLUTION|>--- conflicted
+++ resolved
@@ -6,11 +6,8 @@
   export let label
   export let placeholder
   export let disabled = false
-<<<<<<< HEAD
   export let validation
-=======
   export let defaultValue = ""
->>>>>>> 4ff752d1
 
   let fieldState
   let fieldApi
@@ -20,11 +17,8 @@
   {label}
   {field}
   {disabled}
-<<<<<<< HEAD
   {validation}
-=======
   {defaultValue}
->>>>>>> 4ff752d1
   type="longform"
   bind:fieldState
   bind:fieldApi
