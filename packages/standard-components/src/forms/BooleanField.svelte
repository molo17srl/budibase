--- conflicted
+++ resolved
@@ -6,12 +6,9 @@
   export let label
   export let text
   export let disabled = false
-<<<<<<< HEAD
+  export let size
   export let defaultValue
 
-=======
-  export let size
->>>>>>> de16321b
   let fieldState
   let fieldApi
 
