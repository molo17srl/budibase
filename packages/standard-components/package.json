--- conflicted
+++ resolved
@@ -40,11 +40,7 @@
   "gitHead": "1a80b09fd093f2599a68f7db72ad639dd50922dd",
   "dependencies": {
     "@adobe/spectrum-css-workflow-icons": "^1.1.0",
-<<<<<<< HEAD
-    "@budibase/bbui": "^1.58.4",
-=======
     "@budibase/bbui": "^1.58.5",
->>>>>>> 9620e5fb
     "@budibase/svelte-ag-grid": "^0.0.16",
     "@spectrum-css/actionbutton": "^1.0.0-beta.1",
     "@spectrum-css/button": "^3.0.0-beta.6",
