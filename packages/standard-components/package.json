{
  "name": "@budibase/standard-components",
  "module": "dist/standard-components.es.js",
  "main": "dist/standard-components.es.js",
  "svelte": "src/index.js",
  "exports": {
    ".": {
      "import": "./dist/standard-components.es.js",
      "require": "./dist/standard-components.es.js"
    },
    "./package.json": "./package.json",
    "./manifest.json": "./manifest.json"
  },
  "scripts": {
    "build": "vite build",
    "prepublishOnly": "yarn run build",
    "postpublish": "node scripts/deploy.js"
  },
  "files": [
    "manifest.json",
    "package.json",
    "dist"
  ],
  "devDependencies": {
    "@sveltejs/vite-plugin-svelte": "^1.0.0-next.5",
    "svelte": "^3.38.2",
    "vite": "^2.1.5"
  },
  "keywords": [
    "svelte"
  ],
<<<<<<< HEAD
  "version": "0.9.85-alpha.2",
  "license": "MIT",
  "gitHead": "d1836a898cab3f8ab80ee6d8f42be1a9eed7dcdc",
  "dependencies": {
    "@budibase/bbui": "^0.9.85-alpha.2",
=======
  "version": "0.9.85",
  "license": "MIT",
  "gitHead": "d1836a898cab3f8ab80ee6d8f42be1a9eed7dcdc",
  "dependencies": {
    "@budibase/bbui": "^0.9.85",
>>>>>>> 17995025
    "@spectrum-css/card": "^3.0.3",
    "@spectrum-css/link": "^3.1.3",
    "@spectrum-css/page": "^3.0.1",
    "@spectrum-css/typography": "^3.0.2",
    "@spectrum-css/vars": "^3.0.1",
    "apexcharts": "^3.22.1",
    "dayjs": "^1.10.5",
    "svelte-apexcharts": "^1.0.2",
    "svelte-flatpickr": "^3.1.0"
  }
}<|MERGE_RESOLUTION|>--- conflicted
+++ resolved
@@ -29,19 +29,11 @@
   "keywords": [
     "svelte"
   ],
-<<<<<<< HEAD
-  "version": "0.9.85-alpha.2",
-  "license": "MIT",
-  "gitHead": "d1836a898cab3f8ab80ee6d8f42be1a9eed7dcdc",
-  "dependencies": {
-    "@budibase/bbui": "^0.9.85-alpha.2",
-=======
   "version": "0.9.85",
   "license": "MIT",
   "gitHead": "d1836a898cab3f8ab80ee6d8f42be1a9eed7dcdc",
   "dependencies": {
     "@budibase/bbui": "^0.9.85",
->>>>>>> 17995025
     "@spectrum-css/card": "^3.0.3",
     "@spectrum-css/link": "^3.1.3",
     "@spectrum-css/page": "^3.0.1",
