--- conflicted
+++ resolved
@@ -39,12 +39,8 @@
   "license": "MIT",
   "gitHead": "62ebf3cedcd7e9b2494b4f8cbcfb90927609b491",
   "dependencies": {
-<<<<<<< HEAD
     "@adobe/spectrum-css-workflow-icons": "^1.1.0",
-    "@budibase/bbui": "^1.52.4",
-=======
     "@budibase/bbui": "^1.55.1",
->>>>>>> fd0dcf7e
     "@budibase/svelte-ag-grid": "^0.0.16",
     "@spectrum-css/actionbutton": "^1.0.0-beta.1",
     "@spectrum-css/button": "^3.0.0-beta.6",
