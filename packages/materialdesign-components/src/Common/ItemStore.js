import { writable } from "svelte/store"

<<<<<<< HEAD
function createItemsStore(componentOnSelect, initialState = []) {
    const { subscribe, set, update } = writable(initialState)

    function addItem(item) {
        update(items => {
            return [...items, item]
        })
        if (componentOnSelect) {
            componentOnSelect()
        }
=======
function createItemsStore(componentOnSelect) {
  const { subscribe, set, update } = writable([])

  function addItem(item) {
    update(items => {
      return [...items, item]
    })
    if (componentOnSelect) {
      componentOnSelect()
>>>>>>> 58d54512
    }
  }

  function addSingleItem(item) {
    set([item])
    if (componentOnSelect) {
      componentOnSelect()
    }
  }

  function removeItem(itemId) {
    update(items => {
      let index = getItemIdx(items, itemId)
      items.splice(index, 1)
      return items
    })
    if (componentOnSelect) {
      componentOnSelect()
    }
  }

  function clearItems() {
    set([])
    if (componentOnSelect) {
      componentOnSelect()
    }
  }

  function getItemIdx(items, itemId) {
    return items.findIndex(i => i && i._id === itemId)
  }

  return {
    subscribe,
    addItem,
    addSingleItem,
    removeItem,
    clearItems,
    getItemIdx,
  }
}

export default createItemsStore<|MERGE_RESOLUTION|>--- conflicted
+++ resolved
@@ -1,6 +1,5 @@
 import { writable } from "svelte/store"
 
-<<<<<<< HEAD
 function createItemsStore(componentOnSelect, initialState = []) {
     const { subscribe, set, update } = writable(initialState)
 
@@ -11,19 +10,8 @@
         if (componentOnSelect) {
             componentOnSelect()
         }
-=======
-function createItemsStore(componentOnSelect) {
-  const { subscribe, set, update } = writable([])
 
-  function addItem(item) {
-    update(items => {
-      return [...items, item]
-    })
-    if (componentOnSelect) {
-      componentOnSelect()
->>>>>>> 58d54512
     }
-  }
 
   function addSingleItem(item) {
     set([item])
