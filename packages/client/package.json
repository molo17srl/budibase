{
  "name": "@budibase/client",
  "version": "0.9.41",
  "license": "MPL-2.0",
  "module": "dist/budibase-client.js",
  "main": "dist/budibase-client.js",
  "type": "module",
  "svelte": "src/index.js",
  "exports": {
    ".": {
      "import": "./dist/budibase-client.js",
      "require": "./dist/budibase-client.js"
    },
    "./package.json": "./package.json"
  },
  "scripts": {
    "build": "rollup -c",
    "dev:builder": "rollup -cw"
  },
  "dependencies": {
<<<<<<< HEAD
    "@budibase/bbui": "^0.9.27",
    "@budibase/string-templates": "^0.9.40",
=======
    "@budibase/string-templates": "^0.9.41",
>>>>>>> 968c4dab
    "regexparam": "^1.3.0",
    "shortid": "^2.2.15",
    "svelte-spa-router": "^3.0.5"
  },
  "devDependencies": {
    "@budibase/standard-components": "^0.9.41",
    "@rollup/plugin-commonjs": "^18.0.0",
    "@rollup/plugin-node-resolve": "^11.2.1",
    "fs-extra": "^8.1.0",
    "jsdom": "^16.0.1",
    "postcss": "^8.2.10",
    "rollup": "^2.44.0",
    "rollup-plugin-json": "^4.0.0",
    "rollup-plugin-node-builtins": "^2.1.2",
    "rollup-plugin-node-globals": "^1.4.0",
    "rollup-plugin-postcss": "^4.0.0",
    "rollup-plugin-svelte": "^7.1.0",
    "rollup-plugin-svg": "^2.0.0",
    "rollup-plugin-terser": "^7.0.2",
    "svelte": "^3.38.2"
  },
  "gitHead": "d1836a898cab3f8ab80ee6d8f42be1a9eed7dcdc"
}<|MERGE_RESOLUTION|>--- conflicted
+++ resolved
@@ -18,12 +18,8 @@
     "dev:builder": "rollup -cw"
   },
   "dependencies": {
-<<<<<<< HEAD
     "@budibase/bbui": "^0.9.27",
-    "@budibase/string-templates": "^0.9.40",
-=======
     "@budibase/string-templates": "^0.9.41",
->>>>>>> 968c4dab
     "regexparam": "^1.3.0",
     "shortid": "^2.2.15",
     "svelte-spa-router": "^3.0.5"
