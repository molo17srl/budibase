{
  "name": "@budibase/client",
  "version": "1.0.49-alpha.6",
  "license": "MPL-2.0",
  "module": "dist/budibase-client.js",
  "main": "dist/budibase-client.js",
  "type": "module",
  "svelte": "src/index.js",
  "exports": {
    ".": {
      "import": "./dist/budibase-client.js",
      "require": "./dist/budibase-client.js"
    },
    "./package.json": "./package.json",
    "./manifest.json": "./manifest.json"
  },
  "scripts": {
    "build": "rollup -c",
    "dev:builder": "rollup -cw"
  },
  "dependencies": {
<<<<<<< HEAD
    "@budibase/bbui": "^1.0.49-alpha.5",
    "@budibase/frontend-core": "^1.0.49-alpha.5",
    "@budibase/string-templates": "^1.0.49-alpha.5",
=======
    "@budibase/bbui": "^1.0.49-alpha.6",
    "@budibase/standard-components": "^0.9.139",
    "@budibase/string-templates": "^1.0.49-alpha.6",
>>>>>>> 7852960a
    "regexparam": "^1.3.0",
    "rollup-plugin-polyfill-node": "^0.8.0",
    "shortid": "^2.2.15",
    "svelte-spa-router": "^3.0.5"
  },
  "devDependencies": {
    "@rollup/plugin-alias": "^3.1.5",
    "@rollup/plugin-commonjs": "^18.0.0",
    "@rollup/plugin-node-resolve": "^11.2.1",
    "@spectrum-css/button": "^3.0.3",
    "@spectrum-css/card": "^3.0.3",
    "@spectrum-css/divider": "^1.0.3",
    "@spectrum-css/link": "^3.1.3",
    "@spectrum-css/page": "^3.0.1",
    "@spectrum-css/tag": "^3.1.4",
    "@spectrum-css/typography": "^3.0.2",
    "@spectrum-css/vars": "^3.0.1",
    "apexcharts": "^3.22.1",
    "dayjs": "^1.10.5",
    "fs-extra": "^8.1.0",
    "jsdom": "^16.0.1",
    "postcss": "^8.2.10",
    "rollup": "^2.44.0",
    "rollup-plugin-json": "^4.0.0",
    "rollup-plugin-postcss": "^4.0.0",
    "rollup-plugin-svelte": "^7.1.0",
    "rollup-plugin-svg": "^2.0.0",
    "rollup-plugin-terser": "^7.0.2",
    "svelte": "^3.38.2",
    "svelte-apexcharts": "^1.0.2",
    "svelte-flatpickr": "^3.1.0"
  },
  "gitHead": "d1836a898cab3f8ab80ee6d8f42be1a9eed7dcdc"
}<|MERGE_RESOLUTION|>--- conflicted
+++ resolved
@@ -19,15 +19,9 @@
     "dev:builder": "rollup -cw"
   },
   "dependencies": {
-<<<<<<< HEAD
-    "@budibase/bbui": "^1.0.49-alpha.5",
-    "@budibase/frontend-core": "^1.0.49-alpha.5",
-    "@budibase/string-templates": "^1.0.49-alpha.5",
-=======
     "@budibase/bbui": "^1.0.49-alpha.6",
-    "@budibase/standard-components": "^0.9.139",
+    "@budibase/frontend-core": "^1.0.49-alpha.6",
     "@budibase/string-templates": "^1.0.49-alpha.6",
->>>>>>> 7852960a
     "regexparam": "^1.3.0",
     "rollup-plugin-polyfill-node": "^0.8.0",
     "shortid": "^2.2.15",
