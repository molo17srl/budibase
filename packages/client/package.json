--- conflicted
+++ resolved
@@ -19,12 +19,8 @@
     "dev:builder": "rollup -cw"
   },
   "dependencies": {
-<<<<<<< HEAD
-    "@budibase/bbui": "^1.0.27-alpha.19",
-    "@budibase/frontend-core": "^1.0.27-alpha.19",
-=======
     "@budibase/bbui": "^1.0.44-alpha.2",
->>>>>>> dddeb80c
+    "@budibase/frontend-core": "^1.0.44-alpha.2",
     "@budibase/standard-components": "^0.9.139",
     "@budibase/string-templates": "^1.0.44-alpha.2",
     "regexparam": "^1.3.0",
