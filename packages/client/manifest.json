--- conflicted
+++ resolved
@@ -3547,11 +3547,7 @@
             "label": "Rows",
             "key": "rows"
           },
-<<<<<<< HEAD
-	      {
-=======
-          {
->>>>>>> 13d4ab9d
+          {
             "label": "Extra Info",
             "key": "info"
           },
