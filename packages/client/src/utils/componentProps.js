import { enrichDataBindings } from "./enrichDataBinding"
import { enrichButtonActions } from "./buttonActions"

/**
 * Deeply compares 2 props using JSON.stringify.
 * Does not consider functions, as currently only button actions have a function
 * prop and it's cheaper to just always re-render buttons than it is to deeply
 * compare them.
 */
export const propsAreSame = (a, b) => {
  if (a === b) {
    return true
  }
  if (typeof a === "function" || typeof b === "function") {
    return false
  }
  return JSON.stringify(a) === JSON.stringify(b)
}

/**
 * Enriches component props.
 * Data bindings are enriched, and button actions are enriched.
 */
export const enrichProps = async (props, context) => {
  // Exclude all private props that start with an underscore
  let validProps = {}
  Object.entries(props)
    .filter(([name]) => !name.startsWith("_"))
    .forEach(([key, value]) => {
      validProps[key] = value
    })

  // Create context of all bindings and data contexts
  // Duplicate the closest context as "data" which the builder requires
  const totalContext = {
    ...context,

    // This is only required for legacy bindings that used "data" rather than a
    // component ID.
    data: context[context.closestComponentId],
  }

  // Enrich all data bindings in top level props
  let enrichedProps = await enrichDataBindings(validProps, totalContext)

  // Enrich button actions if they exist
<<<<<<< HEAD
  if (props._component.endsWith("/button") && enrichedProps.onClick) {
=======
  if (props._component?.endsWith("/button") && enrichedProps.onClick) {
>>>>>>> 4ca768a6
    enrichedProps.onClick = enrichButtonActions(
      enrichedProps.onClick,
      totalContext
    )
  }

  return enrichedProps
}<|MERGE_RESOLUTION|>--- conflicted
+++ resolved
@@ -44,11 +44,7 @@
   let enrichedProps = await enrichDataBindings(validProps, totalContext)
 
   // Enrich button actions if they exist
-<<<<<<< HEAD
-  if (props._component.endsWith("/button") && enrichedProps.onClick) {
-=======
   if (props._component?.endsWith("/button") && enrichedProps.onClick) {
->>>>>>> 4ca768a6
     enrichedProps.onClick = enrichButtonActions(
       enrichedProps.onClick,
       totalContext
