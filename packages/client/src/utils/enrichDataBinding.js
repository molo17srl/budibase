<<<<<<< HEAD
import { cloneDeep } from "lodash/fp"
import mustache from "mustache"
=======
import { processString } from "@budibase/string-templates"
>>>>>>> afe0996b

// Regex to test inputs with to see if they are likely candidates for template strings
const looksLikeTemplate = /{{.*}}/

/**
 * Enriches a given input with a row from the database.
 */
export const enrichDataBinding = async (input, context) => {
  // Only accept string inputs
  if (!input || typeof input !== "string") {
    return input
  }
  // Do a fast regex check if this looks like a template string
  if (!looksLikeTemplate.test(input)) {
    return input
  }
  return processString(input, context)
}

/**
 * Recursively enriches all props in a props object and returns the new props.
 * Props are deeply cloned so that no mutation is done to the source object.
 */
<<<<<<< HEAD
export const enrichDataBindings = (props, context) => {
  let clonedProps = cloneDeep(props)
  recursiveEnrich(clonedProps, context)
  return clonedProps
}

/**
 * Recurses through an object and enriches all string props found.
 */
const recursiveEnrich = (props, context) => {
  if (typeof props !== "object") {
    return
  }
  let keys = []
  if (Array.isArray(props)) {
    keys = Array.from(props.keys())
  } else if (typeof props === "object") {
    keys = Object.keys(props || {})
  }
  keys.forEach(key => {
    if (typeof props[key] === "string") {
      props[key] = enrichDataBinding(props[key], context)
    } else {
      recursiveEnrich(props[key], context)
    }
  })
=======
export const enrichDataBindings = async (props, context) => {
  let enrichedProps = {}
  for (let [key, value] of Object.entries(props)) {
    enrichedProps[key] = await enrichDataBinding(value, context)
  }
  return enrichedProps
>>>>>>> afe0996b
}<|MERGE_RESOLUTION|>--- conflicted
+++ resolved
@@ -1,9 +1,5 @@
-<<<<<<< HEAD
 import { cloneDeep } from "lodash/fp"
-import mustache from "mustache"
-=======
-import { processString } from "@budibase/string-templates"
->>>>>>> afe0996b
+import { processString, processObject } from "@budibase/string-templates"
 
 // Regex to test inputs with to see if they are likely candidates for template strings
 const looksLikeTemplate = /{{.*}}/
@@ -27,11 +23,8 @@
  * Recursively enriches all props in a props object and returns the new props.
  * Props are deeply cloned so that no mutation is done to the source object.
  */
-<<<<<<< HEAD
-export const enrichDataBindings = (props, context) => {
-  let clonedProps = cloneDeep(props)
-  recursiveEnrich(clonedProps, context)
-  return clonedProps
+export const enrichDataBindings = async (props, context) => {
+  return await processObject(cloneDeep(props), context)
 }
 
 /**
@@ -54,12 +47,4 @@
       recursiveEnrich(props[key], context)
     }
   })
-=======
-export const enrichDataBindings = async (props, context) => {
-  let enrichedProps = {}
-  for (let [key, value] of Object.entries(props)) {
-    enrichedProps[key] = await enrichDataBinding(value, context)
-  }
-  return enrichedProps
->>>>>>> afe0996b
 }