--- conflicted
+++ resolved
@@ -2,12 +2,8 @@
 import { fetchTableData, fetchTableDefinition } from "./tables"
 import { fetchViewData } from "./views"
 import { fetchRelationshipData } from "./relationships"
-<<<<<<< HEAD
-import { executeQuery } from "./queries"
 import { FieldTypes } from "../constants"
-=======
 import { executeQuery, fetchQueryDefinition } from "./queries"
->>>>>>> 53762ef7
 
 /**
  * Fetches all rows for a particular Budibase data source.
