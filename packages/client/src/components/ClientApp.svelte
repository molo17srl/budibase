<script>
  import { writable, get } from "svelte/store"
  import { setContext, onMount } from "svelte"
  import { Layout, Heading, Body } from "@budibase/bbui"
  import ErrorSVG from "@budibase/frontend-core/assets/error.svg"
  import { Constants, CookieUtils } from "@budibase/frontend-core"
  import Component from "./Component.svelte"
  import SDK from "sdk"
  import {
    createContextStore,
    initialise,
    screenStore,
    authStore,
    routeStore,
    builderStore,
    themeStore,
  } from "stores"
  import NotificationDisplay from "components/overlay/NotificationDisplay.svelte"
  import ConfirmationDisplay from "components/overlay/ConfirmationDisplay.svelte"
  import PeekScreenDisplay from "components/overlay/PeekScreenDisplay.svelte"
  import UserBindingsProvider from "components/context/UserBindingsProvider.svelte"
  import DeviceBindingsProvider from "components/context/DeviceBindingsProvider.svelte"
  import StateBindingsProvider from "components/context/StateBindingsProvider.svelte"
  import RowSelectionProvider from "components/context/RowSelectionProvider.svelte"
  import SettingsBar from "components/preview/SettingsBar.svelte"
  import SelectionIndicator from "components/preview/SelectionIndicator.svelte"
  import HoverIndicator from "components/preview/HoverIndicator.svelte"
  import CustomThemeWrapper from "./CustomThemeWrapper.svelte"
  import DNDHandler from "components/preview/DNDHandler.svelte"
  import KeyboardManager from "components/preview/KeyboardManager.svelte"

  // Provide contexts
  setContext("sdk", SDK)
  setContext("component", writable({}))
  setContext("context", createContextStore())

  let dataLoaded = false
  let permissionError = false

  // Load app config
  onMount(async () => {
    await initialise()
    await authStore.actions.fetchUser()
    dataLoaded = true
    if (get(builderStore).inBuilder) {
      builderStore.actions.notifyLoaded()
    } else {
      builderStore.actions.pingEndUser()
    }
  })

  // Handle no matching route - this is likely a permission error
  $: {
    if (dataLoaded && $routeStore.routerLoaded && !$routeStore.activeRoute) {
      if ($authStore) {
        // There is a logged in user, so handle them
        if ($screenStore.screens.length) {
          // Screens exist so navigate back to the home screen
          const firstRoute = $screenStore.screens[0].routing?.route ?? "/"
          routeStore.actions.navigate(firstRoute)
        } else {
          // No screens likely means the user has no permissions to view this app
          permissionError = true
        }
      } else {
        // The user is not logged in, redirect them to login
        const returnUrl = `${window.location.pathname}${window.location.hash}`
        CookieUtils.setCookie(Constants.Cookies.ReturnUrl, returnUrl)
        window.location = "/builder/auth/login"
      }
    }
  }
</script>

{#if dataLoaded}
  <div
    id="spectrum-root"
    lang="en"
    dir="ltr"
    class="spectrum spectrum--medium {$themeStore.theme}"
  >
    {#if permissionError}
      <div class="error">
        <Layout justifyItems="center" gap="S">
          {@html ErrorSVG}
          <Heading size="L">You don't have permission to use this app</Heading>
          <Body size="S">Ask your administrator to grant you access</Body>
        </Layout>
      </div>
    {:else if $screenStore.activeLayout}
      <UserBindingsProvider>
        <DeviceBindingsProvider>
          <StateBindingsProvider>
            <RowSelectionProvider>
              <!-- Settings bar can be rendered outside of device preview -->
              <!-- Key block needs to be outside the if statement or it breaks -->
              {#key $builderStore.selectedComponentId}
                {#if $builderStore.inBuilder}
                  <SettingsBar />
                {/if}
              {/key}

<<<<<<< HEAD
              <!-- Clip boundary for selection indicators -->
              <div
                id="clip-root"
                class:preview={$builderStore.inBuilder}
                class:tablet-preview={$builderStore.previewDevice === "tablet"}
                class:mobile-preview={$builderStore.previewDevice === "mobile"}
              >
                <!-- Actual app -->
                <div id="app-root">
                  <CustomThemeWrapper>
                    {#key $screenStore.activeLayout._id}
                      <Component
                        isLayout
                        instance={$screenStore.activeLayout.props}
                      />
                    {/key}
=======
            <!-- Clip boundary for selection indicators -->
            <div
              id="clip-root"
              class:preview={$builderStore.inBuilder}
              class:tablet-preview={$builderStore.previewDevice === "tablet"}
              class:mobile-preview={$builderStore.previewDevice === "mobile"}
            >
              <!-- Actual app -->
              <div id="app-root">
                <CustomThemeWrapper>
                  {#key `${$screenStore.activeLayout._id}-${$builderStore.previewType}`}
                    <Component
                      isLayout
                      instance={$screenStore.activeLayout.props}
                    />
                  {/key}
>>>>>>> 2cf00112

                    <!--
                    Flatpickr needs to be inside the theme wrapper.
                    It also needs its own container because otherwise it hijacks
                    key events on the whole page. It is painful to work with.
                  -->
                    <div id="flatpickr-root" />

                    <!-- Modal container to ensure they sit on top -->
                    <div class="modal-container" />

                    <!-- Layers on top of app -->
                    <NotificationDisplay />
                    <ConfirmationDisplay />
                    <PeekScreenDisplay />
                  </CustomThemeWrapper>
                </div>

                <!-- Selection indicators should be bounded by device -->
                <!--
                We don't want to key these by componentID as they control their own
                re-mounting to avoid flashes.
              -->
                {#if $builderStore.inBuilder}
                  <SelectionIndicator />
                  <HoverIndicator />
                  <DNDHandler />
                {/if}
              </div>
            </RowSelectionProvider>
          </StateBindingsProvider>
        </DeviceBindingsProvider>
      </UserBindingsProvider>
    {/if}
  </div>
  <KeyboardManager />
{/if}

<style>
  #spectrum-root {
    padding: 0;
    margin: 0;
    overflow: hidden;
    height: 100%;
    width: 100%;
    background: transparent;
    display: flex;
    flex-direction: row;
    justify-content: center;
    align-items: center;
  }
  #clip-root {
    max-width: 100%;
    max-height: 100%;
    width: 100%;
    height: 100%;
    position: relative;
    overflow: hidden;
    background-color: transparent;
  }
  #app-root {
    overflow: hidden;
    height: 100%;
    width: 100%;
  }

  .error {
    position: absolute;
    width: 100%;
    height: 100%;
    display: grid;
    place-items: center;
    z-index: 1;
    text-align: center;
    padding: 20px;
  }
  .error :global(svg) {
    fill: var(--spectrum-global-color-gray-500);
    width: 80px;
    height: 80px;
  }
  .error :global(h1),
  .error :global(p) {
    color: var(--spectrum-global-color-gray-800);
  }
  .error :global(p) {
    font-style: italic;
    margin-top: -0.5em;
  }
  .error :global(h1) {
    font-weight: 400;
  }

  /* Preview styles */
  /* The additional 6px of size is to account for 4px padding and 2px border */
  #clip-root.preview {
    padding: 2px;
  }
  #clip-root.tablet-preview {
    width: calc(1024px + 6px);
    height: calc(768px + 6px);
  }
  #clip-root.mobile-preview {
    width: calc(390px + 6px);
    height: calc(844px + 6px);
  }
  .preview #app-root {
    border: 1px solid var(--spectrum-global-color-gray-300);
    border-radius: 4px;
  }
</style><|MERGE_RESOLUTION|>--- conflicted
+++ resolved
@@ -100,7 +100,6 @@
                 {/if}
               {/key}
 
-<<<<<<< HEAD
               <!-- Clip boundary for selection indicators -->
               <div
                 id="clip-root"
@@ -111,30 +110,12 @@
                 <!-- Actual app -->
                 <div id="app-root">
                   <CustomThemeWrapper>
-                    {#key $screenStore.activeLayout._id}
+                    {#key `${$screenStore.activeLayout._id}-${$builderStore.previewType}`}
                       <Component
                         isLayout
                         instance={$screenStore.activeLayout.props}
                       />
                     {/key}
-=======
-            <!-- Clip boundary for selection indicators -->
-            <div
-              id="clip-root"
-              class:preview={$builderStore.inBuilder}
-              class:tablet-preview={$builderStore.previewDevice === "tablet"}
-              class:mobile-preview={$builderStore.previewDevice === "mobile"}
-            >
-              <!-- Actual app -->
-              <div id="app-root">
-                <CustomThemeWrapper>
-                  {#key `${$screenStore.activeLayout._id}-${$builderStore.previewType}`}
-                    <Component
-                      isLayout
-                      instance={$screenStore.activeLayout.props}
-                    />
-                  {/key}
->>>>>>> 2cf00112
 
                     <!--
                     Flatpickr needs to be inside the theme wrapper.
