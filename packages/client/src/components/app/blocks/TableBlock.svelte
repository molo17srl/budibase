--- conflicted
+++ resolved
@@ -166,10 +166,7 @@
               rowCount,
               quiet,
               compact,
-<<<<<<< HEAD
-=======
               allowSelectRows,
->>>>>>> 62b9983d
               size,
               linkRows,
               linkURL,
