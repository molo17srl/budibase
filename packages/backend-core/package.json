{
  "name": "@budibase/backend-core",
<<<<<<< HEAD
  "version": "1.0.188-alpha.2",
=======
  "version": "1.0.189",
>>>>>>> b46ab2eb
  "description": "Budibase backend core libraries used in server and worker",
  "main": "src/index.js",
  "author": "Budibase",
  "license": "GPL-3.0",
  "scripts": {
    "test": "jest",
    "test:watch": "jest --watchAll"
  },
  "dependencies": {
    "@techpass/passport-openidconnect": "^0.3.0",
    "aws-sdk": "^2.901.0",
    "bcrypt": "^5.0.1",
    "dotenv": "^16.0.1",
    "emitter-listener": "^1.1.2",
    "ioredis": "^4.27.1",
    "jsonwebtoken": "^8.5.1",
    "koa-passport": "^4.1.4",
    "lodash": "^4.17.21",
    "lodash.isarguments": "^3.1.0",
    "node-fetch": "^2.6.1",
    "passport-google-auth": "^1.0.2",
    "passport-google-oauth": "^2.0.0",
    "passport-jwt": "^4.0.0",
    "passport-local": "^1.0.0",
    "posthog-node": "^1.3.0",
    "pouchdb": "7.3.0",
    "pouchdb-find": "^7.2.2",
    "pouchdb-replication-stream": "^1.2.9",
    "sanitize-s3-objectkey": "^0.0.1",
    "tar-fs": "^2.1.1",
    "uuid": "^8.3.2",
    "zlib": "^1.0.5"
  },
  "jest": {
    "setupFiles": [
      "./scripts/jestSetup.js"
    ]
  },
  "devDependencies": {
    "ioredis-mock": "^5.5.5",
    "jest": "^26.6.3",
    "pouchdb-adapter-memory": "^7.2.2"
  },
  "gitHead": "d1836a898cab3f8ab80ee6d8f42be1a9eed7dcdc"
}<|MERGE_RESOLUTION|>--- conflicted
+++ resolved
@@ -1,10 +1,6 @@
 {
   "name": "@budibase/backend-core",
-<<<<<<< HEAD
-  "version": "1.0.188-alpha.2",
-=======
   "version": "1.0.189",
->>>>>>> b46ab2eb
   "description": "Budibase backend core libraries used in server and worker",
   "main": "src/index.js",
   "author": "Budibase",
