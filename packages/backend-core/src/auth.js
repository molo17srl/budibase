const passport = require("koa-passport")
const LocalStrategy = require("passport-local").Strategy
const JwtStrategy = require("passport-jwt").Strategy
const { getGlobalDB } = require("./tenancy")
const {
  jwt,
  local,
  authenticated,
  google,
  oidc,
  auditLog,
  tenancy,
  appTenancy,
  authError,
<<<<<<< HEAD
  internalApi,
=======
  csrf,
>>>>>>> 6246ae61
} = require("./middleware")

// Strategies
passport.use(new LocalStrategy(local.options, local.authenticate))
passport.use(new JwtStrategy(jwt.options, jwt.authenticate))

passport.serializeUser((user, done) => done(null, user))

passport.deserializeUser(async (user, done) => {
  const db = getGlobalDB()

  try {
    const user = await db.get(user._id)
    return done(null, user)
  } catch (err) {
    console.error("User not found", err)
    return done(null, false, { message: "User not found" })
  }
})

module.exports = {
  buildAuthMiddleware: authenticated,
  passport,
  google,
  oidc,
  jwt: require("jsonwebtoken"),
  buildTenancyMiddleware: tenancy,
  buildAppTenancyMiddleware: appTenancy,
  auditLog,
  authError,
<<<<<<< HEAD
  internalApi,
=======
  buildCsrfMiddleware: csrf,
>>>>>>> 6246ae61
}<|MERGE_RESOLUTION|>--- conflicted
+++ resolved
@@ -12,11 +12,8 @@
   tenancy,
   appTenancy,
   authError,
-<<<<<<< HEAD
+  csrf,
   internalApi,
-=======
-  csrf,
->>>>>>> 6246ae61
 } = require("./middleware")
 
 // Strategies
@@ -47,9 +44,6 @@
   buildAppTenancyMiddleware: appTenancy,
   auditLog,
   authError,
-<<<<<<< HEAD
+  buildCsrfMiddleware: csrf,
   internalApi,
-=======
-  buildCsrfMiddleware: csrf,
->>>>>>> 6246ae61
 }