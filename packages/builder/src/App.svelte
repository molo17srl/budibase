<script>
  import NoPackage from "./NoPackage.svelte"
  import PackageRoot from "./PackageRoot.svelte"
  import Settings from "./Settings.svelte"
  import { store, initialise } from "builderStore"
  import { onMount } from "svelte"
<<<<<<< HEAD
  import IconButton from "./common/IconButton.svelte"
  import Spinner from "./common/Spinner.svelte"
  import AppNotification, {
    showAppNotification,
  } from "./common/AppNotification.svelte"
=======
  import IconButton from "components/common/IconButton.svelte"
  import Spinner from "components/common/Spinner.svelte"
  import AppNotification, {
    showAppNotification,
  } from "components/common/AppNotification.svelte"
>>>>>>> 7a5d80a9

  let init = initialise()

  function showErrorBanner() {
    showAppNotification({
      status: "danger",
      message:
        "Whoops! Looks like we're having trouble. Please refresh the page.",
    })
  }

  onMount(() => {
    window.addEventListener("error", showErrorBanner)
    window.addEventListener("unhandledrejection", showErrorBanner)
  })
</script>

<main>
  <AppNotification />
  {#await init}
    <div class="spinner-container">
      <Spinner />
    </div>
  {:then result}

    {#if $store.hasAppPackage}
      <PackageRoot />
    {:else}
      <NoPackage />
    {/if}

  {:catch err}
    <h1 style="color:red">{err}</h1>
  {/await}

  <!--
    <div class="settings">
      <IconButton icon="settings"
                  on:click={store.showSettings}/>
    </div>


    {#if $store.useAnalytics}
      <iframe src="https://marblekirby.github.io/bb-analytics.html" width="0" height="0" style="visibility:hidden;display:none"/>
    {/if}
  -->
</main>

<style>
  main {
    height: 100%;
    width: 100%;
    font-family: "Roboto", Helvetica, Arial, sans-serif;
  }

  .settings {
    position: absolute;
    bottom: 25px;
    right: 25px;
  }

  .spinner-container {
    height: 100%;
    width: 100%;
    display: flex;
    align-items: center;
    justify-content: center;
  }
</style><|MERGE_RESOLUTION|>--- conflicted
+++ resolved
@@ -4,19 +4,11 @@
   import Settings from "./Settings.svelte"
   import { store, initialise } from "builderStore"
   import { onMount } from "svelte"
-<<<<<<< HEAD
-  import IconButton from "./common/IconButton.svelte"
-  import Spinner from "./common/Spinner.svelte"
-  import AppNotification, {
-    showAppNotification,
-  } from "./common/AppNotification.svelte"
-=======
   import IconButton from "components/common/IconButton.svelte"
   import Spinner from "components/common/Spinner.svelte"
   import AppNotification, {
     showAppNotification,
   } from "components/common/AppNotification.svelte"
->>>>>>> 7a5d80a9
 
   let init = initialise()
 
