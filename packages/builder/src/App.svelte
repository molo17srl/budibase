<script>
  import Modal from "svelte-simple-modal"
  import { onMount } from "svelte"
  import { Router, basepath } from "@sveltech/routify"
  import { routes } from "../routify/routes"
  import { store, initialise } from "builderStore"
  import AppNotification, {
    showAppNotification,
  } from "components/common/AppNotification.svelte"
  import { NotificationDisplay } from "@beyonk/svelte-notifications"

  function showErrorBanner() {
    showAppNotification({
      status: "danger",
      message:
        "Whoops! Looks like we're having trouble. Please refresh the page.",
    })
  }

  onMount(async () => {
    window.addEventListener("error", showErrorBanner)
    window.addEventListener("unhandledrejection", showErrorBanner)
  })

  $basepath = "/_builder"
</script>

<AppNotification />

<<<<<<< HEAD
<!-- svelte-notifications -->
<NotificationDisplay />

<Modal>
  <Router {routes} />
</Modal>
=======
<Router {routes} />
>>>>>>> bf108105
<|MERGE_RESOLUTION|>--- conflicted
+++ resolved
@@ -27,13 +27,7 @@
 
 <AppNotification />
 
-<<<<<<< HEAD
 <!-- svelte-notifications -->
 <NotificationDisplay />
 
-<Modal>
-  <Router {routes} />
-</Modal>
-=======
-<Router {routes} />
->>>>>>> bf108105
+<Router {routes} />