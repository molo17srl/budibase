<script>
  import { auth, admin } from "stores/portal"
  import { redirect } from "@roxi/routify"

  // If already authenticated, redirect away from the auth section.
  // Check this onMount rather than a reactive statement to avoid trumping
  // the login return URL functionality.
  if ($auth.user && !$auth.user.forceResetPassword) {
    $redirect("../")
  }

<<<<<<< HEAD
    // redirect to account portal for authentication in the cloud
    if (
      !$auth.user &&
      $admin.cloud &&
      !$admin.disableAccountPortal &&
      $admin.accountPortalUrl &&
      !$admin?.checklist?.sso?.checked
    ) {
      window.location.href = $admin.accountPortalUrl
    }
  })
=======
  // redirect to account portal for authentication in the cloud
  if (
    !$auth.user &&
    $admin.cloud &&
    $admin.accountPortalUrl &&
    !$admin?.checklist?.sso?.checked
  ) {
    window.location.href = $admin.accountPortalUrl
  }
>>>>>>> 1ff4cc39
</script>

{#if !$auth.user || $auth.user.forceResetPassword}
  <slot />
{/if}<|MERGE_RESOLUTION|>--- conflicted
+++ resolved
@@ -9,29 +9,15 @@
     $redirect("../")
   }
 
-<<<<<<< HEAD
-    // redirect to account portal for authentication in the cloud
-    if (
-      !$auth.user &&
-      $admin.cloud &&
-      !$admin.disableAccountPortal &&
-      $admin.accountPortalUrl &&
-      !$admin?.checklist?.sso?.checked
-    ) {
-      window.location.href = $admin.accountPortalUrl
-    }
-  })
-=======
-  // redirect to account portal for authentication in the cloud
   if (
     !$auth.user &&
     $admin.cloud &&
+    !$admin.disableAccountPortal &&
     $admin.accountPortalUrl &&
     !$admin?.checklist?.sso?.checked
   ) {
     window.location.href = $admin.accountPortalUrl
   }
->>>>>>> 1ff4cc39
 </script>
 
 {#if !$auth.user || $auth.user.forceResetPassword}
