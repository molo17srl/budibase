--- conflicted
+++ resolved
@@ -62,11 +62,7 @@
   }
 
   const openApp = app => {
-<<<<<<< HEAD
-    if (app.lockedBy && app.lockedBy?.email === $auth.user?.email) {
-=======
     if (app.lockedBy && app.lockedBy?.email !== $auth.user?.email) {
->>>>>>> d9ed0686
       notifications.error(
         `App locked by ${app.lockedBy.email}. Please allow lock to expire or have them unlock this app.`
       )
