<script>
  import { isActive, redirect, goto } from "@roxi/routify"
  import {
    Icon,
    Avatar,
    Layout,
    SideNavigation as Navigation,
    SideNavigationItem as Item,
    ActionMenu,
    MenuItem,
    Modal,
    clickOutside,
    notifications,
  } from "@budibase/bbui"
  import ConfigChecklist from "components/common/ConfigChecklist.svelte"
  import { organisation, auth } from "stores/portal"
  import { admin as adminStore } from "stores/portal"
  import { onMount } from "svelte"
  import UpdateUserInfoModal from "components/settings/UpdateUserInfoModal.svelte"
  import ChangePasswordModal from "components/settings/ChangePasswordModal.svelte"
  import UpdateAPIKeyModal from "components/settings/UpdateAPIKeyModal.svelte"
  import Logo from "assets/bb-emblem.svg"
  import { isEnabled, FEATURE_FLAGS } from "../../../helpers/featureFlags"

  let loaded = false
  let userInfoModal
  let changePasswordModal
  let apiKeyModal
  let mobileMenuVisible = false

  $: menu = buildMenu($auth.isAdmin)

  const buildMenu = admin => {
    let menu = [
      {
        title: "Apps",
        href: "/builder/portal/apps",
      },
    ]
<<<<<<< HEAD
=======
    if (isEnabled(FEATURE_FLAGS.LICENSING)) {
      menu = menu.concat([
        {
          title: "Usage",
          href: "/builder/portal/settings/usage",
        },
      ])
    }
>>>>>>> 5c77a438
    if (admin) {
      menu = menu.concat([
        {
          title: "Users",
          href: "/builder/portal/manage/users",
          heading: "Manage",
        },
        { title: "Auth", href: "/builder/portal/manage/auth" },
        { title: "Email", href: "/builder/portal/manage/email" },
        {
          title: "Organisation",
          href: "/builder/portal/settings/organisation",
          heading: "Settings",
        },
        {
          title: "Theming",
          href: "/builder/portal/settings/theming",
        },
      ])

      if (!$adminStore.cloud) {
        menu = menu.concat([
          {
            title: "Update",
            href: "/builder/portal/settings/update",
          },
        ])

        if (isEnabled(FEATURE_FLAGS.LICENSING)) {
          menu = menu.concat({
            title: "Upgrade",
            href: "/builder/portal/settings/upgrade",
          })
        }
      }
    } else {
      menu = menu.concat([
        {
          title: "Theming",
          href: "/builder/portal/settings/theming",
          heading: "Settings",
        },
      ])
    }

    // add link to account portal if the user has access
    if ($auth?.user?.accountPortalAccess) {
      menu = menu.concat([
        {
          title: "Account",
          href: $adminStore.accountPortalUrl,
        },
      ])
    }
    return menu
  }

  const logout = async () => {
    try {
      await auth.logout()
    } catch (error) {
      // Swallow error and do nothing
    }
  }

  const showMobileMenu = () => (mobileMenuVisible = true)
  const hideMobileMenu = () => (mobileMenuVisible = false)

  onMount(async () => {
    // Prevent non-builders from accessing the portal
    if ($auth.user) {
      if (!$auth.user?.builder?.global) {
        $redirect("../")
      } else {
        try {
          await organisation.init()
        } catch (error) {
          notifications.error("Error getting org config")
        }
        loaded = true
      }
    }
  })
</script>

{#if $auth.user && loaded}
  <div class="container">
    <div
      class="nav"
      class:visible={mobileMenuVisible}
      use:clickOutside={hideMobileMenu}
    >
      <Layout paddingX="L" paddingY="L">
        <div class="branding">
          <div class="name" on:click={() => $goto("./apps")}>
            <img src={$organisation?.logoUrl || Logo} alt="Logotype" />
            <span>{$organisation?.company || "Budibase"}</span>
          </div>
          <div class="onboarding">
            <ConfigChecklist />
          </div>
        </div>
        <div class="menu">
          <Navigation>
            {#each menu as { title, href, heading }}
              <Item
                on:click={hideMobileMenu}
                selected={$isActive(href)}
                {href}
                {heading}>{title}</Item
              >
            {/each}
          </Navigation>
        </div>
      </Layout>
    </div>
    <div class="main">
      <div class="toolbar">
        <div class="mobile-toggle">
          <Icon hoverable name="ShowMenu" on:click={showMobileMenu} />
        </div>
        <div class="mobile-logo">
          <img
            src={$organisation?.logoUrl || Logo}
            alt={$organisation?.company || "Budibase"}
          />
        </div>
        <div class="user-dropdown">
          <ActionMenu align="right" dataCy="user-menu">
            <div slot="control" class="avatar">
              <Avatar
                size="M"
                initials={$auth.initials}
                url={$auth.user.pictureUrl}
              />
              <Icon size="XL" name="ChevronDown" />
            </div>
            <MenuItem
              icon="UserEdit"
              on:click={() => userInfoModal.show()}
              dataCy={"user-info"}
            >
              Update user information
            </MenuItem>
            {#if $auth.isBuilder}
              <MenuItem icon="Key" on:click={() => apiKeyModal.show()}>
                View API key
              </MenuItem>
            {/if}
            <MenuItem
              icon="LockClosed"
              on:click={() => changePasswordModal.show()}
            >
              Update password
            </MenuItem>
            <MenuItem icon="UserDeveloper" on:click={() => $goto("../apps")}>
              Close developer mode
            </MenuItem>
            <MenuItem dataCy="user-logout" icon="LogOut" on:click={logout}
              >Log out
            </MenuItem>
          </ActionMenu>
        </div>
      </div>
      <div class="content">
        <slot />
      </div>
    </div>
  </div>
  <Modal bind:this={userInfoModal}>
    <UpdateUserInfoModal />
  </Modal>
  <Modal bind:this={changePasswordModal}>
    <ChangePasswordModal />
  </Modal>
  <Modal bind:this={apiKeyModal}>
    <UpdateAPIKeyModal />
  </Modal>
{/if}

<style>
  .container {
    height: 100%;
    display: flex;
    flex-direction: row;
    justify-content: flex-start;
    align-items: stretch;
  }
  .nav {
    background: var(--background);
    border-right: var(--border-light);
    overflow: auto;
    flex: 0 0 auto;
    width: 250px;
  }
  .main {
    flex: 1 1 auto;
    display: grid;
    grid-template-rows: auto 1fr;
    overflow: hidden;
  }
  .branding {
    display: grid;
    grid-gap: var(--spacing-s);
    grid-template-columns: auto auto;
    justify-content: space-between;
    align-items: center;
  }
  .name {
    display: grid;
    grid-template-columns: auto auto;
    grid-gap: var(--spacing-m);
    align-items: center;
  }
  .name:hover {
    cursor: pointer;
  }
  .avatar {
    display: grid;
    grid-template-columns: auto auto;
    place-items: center;
    grid-gap: var(--spacing-xs);
  }
  .avatar:hover {
    cursor: pointer;
    filter: brightness(110%);
  }
  .toolbar {
    background: var(--background);
    border-bottom: var(--border-light);
    display: flex;
    flex-direction: row;
    justify-content: space-between;
    align-items: center;
    padding: var(--spacing-m) calc(var(--spacing-xl) * 2);
  }
  .mobile-toggle,
  .mobile-logo {
    display: none;
  }
  .user-dropdown {
    flex: 1 1 auto;
    display: flex;
    flex-direction: row;
    justify-content: flex-end;
  }
  img {
    width: 28px;
    height: 28px;
  }
  span {
    overflow: hidden;
    text-overflow: ellipsis;
    font-weight: 600;
  }
  .content {
    overflow: auto;
  }

  @media (max-width: 640px) {
    .toolbar {
      background: var(--background);
      border-bottom: var(--border-light);
      display: flex;
      flex-direction: row;
      justify-content: space-between;
      align-items: center;
      padding: var(--spacing-m) calc(var(--spacing-xl) * 1.5);
    }

    .nav {
      position: absolute;
      left: -250px;
      height: 100%;
      transition: left ease-in-out 230ms;
      z-index: 100;
    }
    .nav.visible {
      left: 0;
      box-shadow: 0 0 80px 20px rgba(0, 0, 0, 0.3);
    }

    .mobile-toggle,
    .mobile-logo {
      display: block;
    }

    .mobile-toggle,
    .user-dropdown {
      flex: 0 1 0;
    }

    /* Reduce BBUI page padding */
    .content :global(> *) {
      padding: calc(var(--spacing-xl) * 1.5) !important;
    }
  }
</style><|MERGE_RESOLUTION|>--- conflicted
+++ resolved
@@ -37,8 +37,6 @@
         href: "/builder/portal/apps",
       },
     ]
-<<<<<<< HEAD
-=======
     if (isEnabled(FEATURE_FLAGS.LICENSING)) {
       menu = menu.concat([
         {
@@ -47,7 +45,6 @@
         },
       ])
     }
->>>>>>> 5c77a438
     if (admin) {
       menu = menu.concat([
         {
