--- conflicted
+++ resolved
@@ -9,11 +9,9 @@
   const dispatch = createEventDispatcher()
 
   const roles = app.roles
-<<<<<<< HEAD
-  let options = roles.map(role => ({ value: role._id, label: role.name }))
-=======
-  let options = roles.map(role => role._id).filter(id => id !== "PUBLIC")
->>>>>>> c2b4d936
+  let options = roles
+    .map(role => ({ value: role._id, label: role.name }))
+    .filter(role => role.value !== "PUBLIC")
   let selectedRole = user?.roles?.[app?._id]
 
   async function updateUserRoles() {
