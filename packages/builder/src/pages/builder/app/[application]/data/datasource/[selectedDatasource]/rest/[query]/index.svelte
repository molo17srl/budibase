<script>
  import { params } from "@roxi/routify"
  import { datasources, flags, integrations, queries } from "stores/backend"
  import {
    Banner,
    Body,
    Button,
    Divider,
    Heading,
    Input,
    Label,
    Layout,
    notifications,
    RadioGroup,
    Select,
    Tab,
    Table,
    Tabs,
    TextArea,
  } from "@budibase/bbui"
  import KeyValueBuilder from "components/integration/KeyValueBuilder.svelte"
  import EditableLabel from "components/common/inputs/EditableLabel.svelte"
  import CodeMirrorEditor, {
    EditorModes,
  } from "components/common/CodeMirrorEditor.svelte"
  import RestBodyInput from "../../_components/RestBodyInput.svelte"
  import { capitalise } from "helpers"
  import { onMount } from "svelte"
  import restUtils from "helpers/data/utils"
  import {
    RestBodyTypes as bodyTypes,
    SchemaTypeOptions,
    PaginationLocations,
    PaginationTypes,
  } from "constants/backend"
  import JSONPreview from "components/integration/JSONPreview.svelte"
  import AccessLevelSelect from "components/integration/AccessLevelSelect.svelte"
  import DynamicVariableModal from "../../_components/DynamicVariableModal.svelte"
  import Placeholder from "assets/bb-spaceship.svg"
  import { cloneDeep } from "lodash/fp"
  import { RawRestBodyTypes } from "constants/backend"

  let query, datasource
  let breakQs = {},
    bindings = {}
  let saveId, url
  let response, schema, enabledHeaders
  let authConfigId
  let dynamicVariables, addVariableModal, varBinding

  $: datasourceType = datasource?.source
  $: integrationInfo = $integrations[datasourceType]
  $: queryConfig = integrationInfo?.query
  $: url = buildUrl(url, breakQs)
  $: checkQueryName(url)
  $: responseSuccess = response?.info?.code >= 200 && response?.info?.code < 400
  $: isGet = query?.queryVerb === "read"
<<<<<<< HEAD
  $: authConfigs = restUtils.buildAuthConfigs(datasource)
  $: schemaReadOnly = !responseSuccess
  $: variablesReadOnly = !responseSuccess
  $: showVariablesTab = restUtils.shouldShowVariables(
    dynamicVariables,
    variablesReadOnly
  )
=======
  $: authConfigs = buildAuthConfigs(datasource)
  $: schemaReadOnly = !responseSuccess
  $: variablesReadOnly = !responseSuccess
  $: showVariablesTab = shouldShowVariables(dynamicVariables, variablesReadOnly)
>>>>>>> 44a8d36c

  function getSelectedQuery() {
    return cloneDeep(
      $queries.list.find(q => q._id === $queries.selected) || {
        datasourceId: $params.selectedDatasource,
        parameters: [],
        fields: {
          // only init the objects, everything else is optional strings
          disabledHeaders: {},
          headers: {},
        },
        queryVerb: "read",
      }
    )
  }

  function checkQueryName(inputUrl = null) {
    if (query && (!query.name || query.flags.urlName)) {
      query.flags.urlName = true
      query.name = url || inputUrl
    }
  }

  function buildUrl(base, qsObj) {
    if (!base) {
      return base
    }
    const qs = restUtils.buildQueryString(qsObj)
    let newUrl = base
    if (base.includes("?")) {
      newUrl = base.split("?")[0]
    }
    return qs.length > 0 ? `${newUrl}?${qs}` : newUrl
  }

  function buildQuery() {
    const newQuery = { ...query }
    const queryString = restUtils.buildQueryString(breakQs)
    newQuery.fields.path = url.split("?")[0]
    newQuery.fields.queryString = queryString
    newQuery.fields.authConfigId = authConfigId
    newQuery.fields.disabledHeaders = restUtils.flipHeaderState(enabledHeaders)
    newQuery.schema = restUtils.fieldsToSchema(schema)
    newQuery.parameters = restUtils.keyValueToQueryParameters(bindings)
    return newQuery
  }

  async function saveQuery() {
    const toSave = buildQuery()
    try {
      const { _id } = await queries.save(toSave.datasourceId, toSave)
      saveId = _id
      query = getSelectedQuery()
      notifications.success(`Request saved successfully.`)

      if (dynamicVariables) {
<<<<<<< HEAD
        datasource.config.dynamicVariables = restUtils.rebuildVariables(
          datasource,
          saveId,
          dynamicVariables
        )
=======
        datasource.config.dynamicVariables = rebuildVariables(saveId)
>>>>>>> 44a8d36c
        datasource = await datasources.save(datasource)
      }
    } catch (err) {
      notifications.error(`Error saving query. ${err.message}`)
    }
  }

  async function runQuery() {
    try {
      response = await queries.preview(buildQuery(query))
      if (response.rows.length === 0) {
        notifications.info("Request did not return any data.")
      } else {
        response.info = response.info || { code: 200 }
        schema = response.schema
        notifications.success("Request sent successfully.")
      }
    } catch (err) {
      notifications.error(err)
    }
  }

  const getAuthConfigId = () => {
    let id = query.fields.authConfigId
    if (id) {
      // find the matching config on the datasource
      const matchedConfig = datasource?.config?.authConfigs?.filter(
        c => c._id === id
      )[0]
      // clear the id if the config is not found (deleted)
      // i.e. just show 'None' in the dropdown
      if (!matchedConfig) {
        id = undefined
      }
    }
    return id
  }

<<<<<<< HEAD
=======
  const buildAuthConfigs = datasource => {
    if (datasource?.config?.authConfigs) {
      return datasource.config.authConfigs.map(c => ({
        label: c.name,
        value: c._id,
      }))
    }
    return []
  }

>>>>>>> 44a8d36c
  const schemaMenuItems = [
    {
      text: "Create dynamic variable",
      onClick: input => {
        varBinding = `{{ data.0.[${input.name}] }}`
        addVariableModal.show()
      },
    },
  ]
  const responseHeadersMenuItems = [
    {
      text: "Create dynamic variable",
      onClick: input => {
        varBinding = `{{ info.headers.[${input.name}] }}`
        addVariableModal.show()
      },
    },
  ]

<<<<<<< HEAD
=======
  // convert dynamic variables list to simple key/val object
  const getDynamicVariables = (datasource, queryId) => {
    const variablesList = datasource?.config?.dynamicVariables
    if (variablesList && variablesList.length > 0) {
      const filtered = queryId
        ? variablesList.filter(variable => variable.queryId === queryId)
        : variablesList
      return filtered.reduce(
        (acc, next) => ({ ...acc, [next.name]: next.value }),
        {}
      )
    }
    return {}
  }

  // convert dynamic variables object back to a list, enrich with query id
  const rebuildVariables = queryId => {
    let variables = []
    if (dynamicVariables) {
      variables = Object.entries(dynamicVariables).map(entry => {
        return {
          name: entry[0],
          value: entry[1],
          queryId,
        }
      })
    }

    let existing = datasource?.config?.dynamicVariables || []
    // remove existing query variables (for changes and deletions)
    existing = existing.filter(variable => variable.queryId !== queryId)
    // re-add the new query variables
    return [...existing, ...variables]
  }

  const shouldShowVariables = (dynamicVariables, variablesReadOnly) => {
    return !!(
      dynamicVariables &&
      // show when editable or when read only and not empty
      (!variablesReadOnly || Object.keys(dynamicVariables).length > 0)
    )
  }

>>>>>>> 44a8d36c
  onMount(async () => {
    query = getSelectedQuery()
    // clear any unsaved changes to the datasource
    await datasources.init()
    datasource = $datasources.list.find(ds => ds._id === query?.datasourceId)
    const datasourceUrl = datasource?.config.url
    const qs = query?.fields.queryString
    breakQs = restUtils.breakQueryString(qs)
    if (datasourceUrl && !query.fields.path?.startsWith(datasourceUrl)) {
      const path = query.fields.path
      query.fields.path = `${datasource.config.url}/${path ? path : ""}`
    }
    url = buildUrl(query.fields.path, breakQs)
    schema = restUtils.schemaToFields(query.schema)
    bindings = restUtils.queryParametersToKeyValue(query.parameters)
    authConfigId = getAuthConfigId()
    if (!query.fields.disabledHeaders) {
      query.fields.disabledHeaders = {}
    }
    // make sure the disabled headers are set (migration)
    for (let header of Object.keys(query.fields.headers)) {
      if (!query.fields.disabledHeaders[header]) {
        query.fields.disabledHeaders[header] = false
      }
    }
    enabledHeaders = restUtils.flipHeaderState(query.fields.disabledHeaders)
    if (query && !query.transformer) {
      query.transformer = "return data"
    }
    if (query && !query.flags) {
      query.flags = {
        urlName: false,
      }
    }
    if (query && !query.fields.bodyType) {
      if (query.fields.requestBody) {
        query.fields.bodyType = RawRestBodyTypes.JSON
      } else {
        query.fields.bodyType = RawRestBodyTypes.NONE
      }
    }
<<<<<<< HEAD
    if (query && !query.fields.pagination) {
      query.fields.pagination = {}
    }
    dynamicVariables = restUtils.getDynamicVariables(datasource, query._id)
=======
    dynamicVariables = getDynamicVariables(datasource, query._id)
>>>>>>> 44a8d36c
  })
</script>

<DynamicVariableModal
  {datasource}
  {dynamicVariables}
  bind:binding={varBinding}
  bind:this={addVariableModal}
/>
{#if query && queryConfig}
  <div class="inner">
    <div class="top">
      <Layout gap="S">
        <div class="top-bar">
          <EditableLabel
            type="heading"
            bind:value={query.name}
            defaultValue="Untitled"
            on:change={() => (query.flags.urlName = false)}
          />
          <div class="access">
            <Label>Access level</Label>
            <AccessLevelSelect {query} {saveId} />
          </div>
        </div>
        <div class="url-block">
          <div class="verb">
            <Select
              bind:value={query.queryVerb}
              on:change={() => {}}
              options={Object.keys(queryConfig)}
              getOptionLabel={verb =>
                queryConfig[verb]?.displayName || capitalise(verb)}
            />
          </div>
          <div class="url">
            <Input bind:value={url} placeholder="http://www.api.com/endpoint" />
          </div>
          <Button cta disabled={!url} on:click={runQuery}>Send</Button>
        </div>
        <Tabs selected="Bindings" quiet noPadding noHorizPadding>
          <Tab title="Bindings">
            <KeyValueBuilder
              bind:object={bindings}
              tooltip="Set the name of the binding which can be used in Handlebars statements throughout your query"
              name="binding"
              headings
              keyPlaceholder="Binding name"
              valuePlaceholder="Default"
            />
          </Tab>
          <Tab title="Params">
            <KeyValueBuilder bind:object={breakQs} name="param" headings />
          </Tab>
          <Tab title="Headers">
            <KeyValueBuilder
              bind:object={query.fields.headers}
              bind:activity={enabledHeaders}
              toggle
              name="header"
              headings
            />
          </Tab>
          <Tab title="Body">
            <RadioGroup
              bind:value={query.fields.bodyType}
              options={isGet ? [bodyTypes[0]] : bodyTypes}
              direction="horizontal"
              getOptionLabel={option => option.name}
              getOptionValue={option => option.value}
            />
            <RestBodyInput bind:bodyType={query.fields.bodyType} bind:query />
          </Tab>
          <Tab title="Pagination">
            <div class="pagination">
              <Select
                label="Pagination type"
                bind:value={query.fields.pagination.type}
                options={PaginationTypes}
                placeholder="None"
              />
              {#if query.fields.pagination.type}
                <Select
                  label="Pagination parameters location"
                  bind:value={query.fields.pagination.location}
                  options={PaginationLocations}
                  placeholer="Choose where to send pagination parameters"
                />
                <Input
                  label={query.fields.pagination.type === "page"
                    ? "Page number parameter"
                    : "Request cursor parameter"}
                  bind:value={query.fields.pagination.pageParam}
                />
                <Input
                  label={query.fields.pagination.type === "page"
                    ? "Page size parameter"
                    : "Request limit parameter"}
                  bind:value={query.fields.pagination.sizeParam}
                />
                {#if query.fields.pagination.type === "cursor"}
                  <Input
                    label="Response body parameter for cursor"
                    bind:value={query.fields.pagination.responseParam}
                  />
                {/if}
              {/if}
            </div>
          </Tab>
          <Tab title="Transformer">
            <Layout noPadding>
              {#if !$flags.queryTransformerBanner}
                <Banner
                  extraButtonText="Learn more"
                  extraButtonAction={() =>
                    window.open(
                      "https://docs.budibase.com/building-apps/data/transformers"
                    )}
                  on:change={() =>
                    flags.updateFlag("queryTransformerBanner", true)}
                >
                  Add a JavaScript function to transform the query result.
                </Banner>
              {/if}
              <CodeMirrorEditor
                height={200}
                mode={EditorModes.JSON}
                value={query.transformer}
                resize="vertical"
                on:change={e => (query.transformer = e.detail)}
              />
            </Layout>
          </Tab>
          <div class="auth-container">
            <div />
            <!-- spacer -->
            <div class="auth-select">
              <Select
                label="Auth"
                labelPosition="left"
                placeholder="None"
                bind:value={authConfigId}
                options={authConfigs}
              />
            </div>
          </div>
        </Tabs>
      </Layout>
    </div>
    <div class="bottom">
      <Layout paddingY="S" gap="S">
        <Divider size="S" />
        {#if !response && Object.keys(schema).length === 0}
          <Heading size="M">Response</Heading>
          <div class="placeholder">
            <div class="placeholder-internal">
              <img alt="placeholder" src={Placeholder} />
              <Body size="XS" textAlign="center"
                >{"enter a url in the textbox above and click send to get a response".toUpperCase()}</Body
              >
            </div>
          </div>
        {:else}
          <Tabs
            selected={!response ? "Schema" : "JSON"}
            quiet
            noPadding
            noHorizPadding
          >
            {#if response}
              <Tab title="JSON">
                <div>
                  <JSONPreview height="300" data={response.rows[0]} />
                </div>
              </Tab>
            {/if}
            {#if schema || response}
              <Tab title="Schema">
                <KeyValueBuilder
                  bind:object={schema}
                  name="schema"
                  headings
                  options={SchemaTypeOptions}
                  menuItems={schemaMenuItems}
                  showMenu={!schemaReadOnly}
                  readOnly={schemaReadOnly}
                />
              </Tab>
            {/if}
            {#if response}
              <Tab title="Raw">
                <TextArea disabled value={response.extra?.raw} height="300" />
              </Tab>
              <Tab title="Headers">
                <KeyValueBuilder
                  object={response.extra?.headers}
                  readOnly
                  menuItems={responseHeadersMenuItems}
                  showMenu={true}
                />
              </Tab>
              <Tab title="Preview">
                <div class="table">
                  {#if response}
                    <Table
                      schema={response?.schema}
                      data={response?.rows}
                      allowEditColumns={false}
                      allowEditRows={false}
                      allowSelectRows={false}
                    />
                  {/if}
                </div>
              </Tab>
            {/if}
            {#if showVariablesTab}
              <Tab title="Dynamic Variables">
                <Layout noPadding gap="S">
                  <Body size="S">
                    Create dynamic variables based on response body or headers
                    from other queries.
                  </Body>
                  <KeyValueBuilder
                    bind:object={dynamicVariables}
                    name="Variable"
                    headings
                    keyHeading="Name"
                    keyPlaceholder="Variable name"
                    valueHeading={`Value`}
                    valuePlaceholder={`{{ value }}`}
                    readOnly={variablesReadOnly}
                  />
                </Layout>
              </Tab>
            {/if}
            {#if response}
              <div class="stats">
                <Label size="L">
                  Status: <span class={responseSuccess ? "green" : "red"}
                    >{response?.info.code}</span
                  >
                </Label>
                <Label size="L">
                  Time: <span class={responseSuccess ? "green" : "red"}
                    >{response?.info.time}</span
                  >
                </Label>
                <Label size="L">
                  Size: <span class={responseSuccess ? "green" : "red"}
                    >{response?.info.size}</span
                  >
                </Label>
                <Button disabled={!responseSuccess} cta on:click={saveQuery}
                  >Save query</Button
                >
              </div>
            {/if}
          </Tabs>
        {/if}
      </Layout>
    </div>
  </div>
{/if}

<style>
  .inner {
    width: 960px;
    margin: 0 auto;
    height: 100%;
  }
  .table {
    width: 960px;
  }
  .url-block {
    display: flex;
    gap: var(--spacing-s);
  }
  .verb {
    flex: 1;
  }
  .url {
    flex: 4;
  }
  .top {
    min-height: 50%;
  }
  .bottom {
    padding-bottom: 50px;
  }
  .stats {
    display: flex;
    gap: var(--spacing-xl);
    margin-left: auto !important;
    margin-right: 0;
    align-items: center;
  }
  .green {
    color: #53a761;
  }
  .red {
    color: #ea7d82;
  }
  .top-bar {
    display: flex;
    justify-content: space-between;
  }
  .access {
    display: flex;
    gap: var(--spacing-m);
    align-items: center;
  }
  .placeholder-internal {
    display: flex;
    flex-direction: column;
    width: 200px;
    gap: var(--spacing-l);
  }
  .placeholder {
    display: flex;
    margin-top: var(--spacing-xl);
    justify-content: center;
  }
  .auth-container {
    width: 100%;
    display: flex;
    justify-content: space-between;
  }
  .auth-select {
    width: 200px;
  }
  .pagination {
    display: grid;
    grid-template-columns: 1fr 1fr;
    gap: var(--spacing-m);
  }
</style><|MERGE_RESOLUTION|>--- conflicted
+++ resolved
@@ -55,20 +55,10 @@
   $: checkQueryName(url)
   $: responseSuccess = response?.info?.code >= 200 && response?.info?.code < 400
   $: isGet = query?.queryVerb === "read"
-<<<<<<< HEAD
-  $: authConfigs = restUtils.buildAuthConfigs(datasource)
-  $: schemaReadOnly = !responseSuccess
-  $: variablesReadOnly = !responseSuccess
-  $: showVariablesTab = restUtils.shouldShowVariables(
-    dynamicVariables,
-    variablesReadOnly
-  )
-=======
   $: authConfigs = buildAuthConfigs(datasource)
   $: schemaReadOnly = !responseSuccess
   $: variablesReadOnly = !responseSuccess
   $: showVariablesTab = shouldShowVariables(dynamicVariables, variablesReadOnly)
->>>>>>> 44a8d36c
 
   function getSelectedQuery() {
     return cloneDeep(
@@ -125,15 +115,7 @@
       notifications.success(`Request saved successfully.`)
 
       if (dynamicVariables) {
-<<<<<<< HEAD
-        datasource.config.dynamicVariables = restUtils.rebuildVariables(
-          datasource,
-          saveId,
-          dynamicVariables
-        )
-=======
         datasource.config.dynamicVariables = rebuildVariables(saveId)
->>>>>>> 44a8d36c
         datasource = await datasources.save(datasource)
       }
     } catch (err) {
@@ -172,8 +154,6 @@
     return id
   }
 
-<<<<<<< HEAD
-=======
   const buildAuthConfigs = datasource => {
     if (datasource?.config?.authConfigs) {
       return datasource.config.authConfigs.map(c => ({
@@ -184,7 +164,6 @@
     return []
   }
 
->>>>>>> 44a8d36c
   const schemaMenuItems = [
     {
       text: "Create dynamic variable",
@@ -204,8 +183,6 @@
     },
   ]
 
-<<<<<<< HEAD
-=======
   // convert dynamic variables list to simple key/val object
   const getDynamicVariables = (datasource, queryId) => {
     const variablesList = datasource?.config?.dynamicVariables
@@ -249,7 +226,6 @@
     )
   }
 
->>>>>>> 44a8d36c
   onMount(async () => {
     query = getSelectedQuery()
     // clear any unsaved changes to the datasource
@@ -291,14 +267,10 @@
         query.fields.bodyType = RawRestBodyTypes.NONE
       }
     }
-<<<<<<< HEAD
     if (query && !query.fields.pagination) {
       query.fields.pagination = {}
     }
-    dynamicVariables = restUtils.getDynamicVariables(datasource, query._id)
-=======
     dynamicVariables = getDynamicVariables(datasource, query._id)
->>>>>>> 44a8d36c
   })
 </script>
 
