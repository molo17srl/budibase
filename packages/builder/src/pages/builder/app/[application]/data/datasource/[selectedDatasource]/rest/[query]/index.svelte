<script>
  import { params } from "@roxi/routify"
  import { datasources, integrations, queries, flags } from "stores/backend"
  import {
    Layout,
    Input,
    Select,
    Tabs,
    Tab,
    Banner,
    Divider,
    Button,
    Heading,
    RadioGroup,
    Label,
    Body,
    TextArea,
    Table,
    notifications,
  } from "@budibase/bbui"
  import KeyValueBuilder from "components/integration/KeyValueBuilder.svelte"
  import EditableLabel from "components/common/inputs/EditableLabel.svelte"
  import CodeMirrorEditor, {
    EditorModes,
  } from "components/common/CodeMirrorEditor.svelte"
  import RestBodyInput from "../../_components/RestBodyInput.svelte"
  import { capitalise } from "helpers"
  import { onMount } from "svelte"
  import {
    fieldsToSchema,
    schemaToFields,
    breakQueryString,
    buildQueryString,
    keyValueToQueryParameters,
    queryParametersToKeyValue,
    flipHeaderState,
  } from "helpers/data/utils"
  import {
    RestBodyTypes as bodyTypes,
    SchemaTypeOptions,
  } from "constants/backend"
  import JSONPreview from "components/integration/JSONPreview.svelte"
  import AccessLevelSelect from "components/integration/AccessLevelSelect.svelte"
  import Placeholder from "assets/bb-spaceship.svg"
  import { cloneDeep } from "lodash/fp"

  let query, datasource
  let breakQs = {},
    bindings = {}
  let url = ""
  let saveId, isGet
  let response, schema, enabledHeaders
  let datasourceType, integrationInfo, queryConfig, responseSuccess
  let authConfigId
  let dynamicVariables

  $: datasourceType = datasource?.source
  $: integrationInfo = $integrations[datasourceType]
  $: queryConfig = integrationInfo?.query
  $: url = buildUrl(url, breakQs)
  $: checkQueryName(url)
<<<<<<< HEAD
  $: responseSuccess = response?.info?.code >= 200 && response?.info?.code < 400
=======
  $: isGet = query?.queryVerb === "read"
  $: responseSuccess =
    response?.info?.code >= 200 && response?.info?.code <= 206
>>>>>>> 9d01d44c
  $: authConfigs = buildAuthConfigs(datasource)
  $: schemaReadOnly = !responseSuccess
  $: variablesReadOnly = !responseSuccess
  $: showVariablesTab = shouldShowVariables(dynamicVariables, variablesReadOnly)

  function getSelectedQuery() {
    return cloneDeep(
      $queries.list.find(q => q._id === $queries.selected) || {
        datasourceId: $params.selectedDatasource,
        parameters: [],
        fields: {
          // only init the objects, everything else is optional strings
          disabledHeaders: {},
          headers: {},
        },
        queryVerb: "read",
      }
    )
  }

  function checkQueryName(inputUrl = null) {
    if (query && (!query.name || query.flags.urlName)) {
      query.flags.urlName = true
      query.name = url || inputUrl
    }
  }

  function buildUrl(base, qsObj) {
    if (!base) {
      return base
    }
    const qs = buildQueryString(qsObj)
    let newUrl = base
    if (base.includes("?")) {
      newUrl = base.split("?")[0]
    }
    return qs.length > 0 ? `${newUrl}?${qs}` : newUrl
  }

  const buildAuthConfigs = datasource => {
    if (datasource?.config?.authConfigs) {
      return datasource.config.authConfigs.map(c => ({
        label: c.name,
        value: c._id,
      }))
    }
    return []
  }

  function learnMoreBanner() {
    window.open("https://docs.budibase.com/building-apps/data/transformers")
  }

  function buildQuery() {
    const newQuery = { ...query }
    const queryString = buildQueryString(breakQs)
    newQuery.fields.path = url.split("?")[0]
    newQuery.fields.queryString = queryString
    newQuery.fields.authConfigId = authConfigId
    newQuery.fields.disabledHeaders = flipHeaderState(enabledHeaders)
    newQuery.schema = fieldsToSchema(schema)
    newQuery.parameters = keyValueToQueryParameters(bindings)
    return newQuery
  }

  async function saveQuery() {
    const toSave = buildQuery()
    try {
      const { _id } = await queries.save(toSave.datasourceId, toSave)
      saveId = _id
      query = getSelectedQuery()
      notifications.success(`Request saved successfully.`)

      if (dynamicVariables) {
        const dynamicVars = rebuildVariables(saveId)
        datasource.config.dynamicVariables = dynamicVars
        await datasources.save(datasource)
      }
    } catch (err) {
      notifications.error(`Error saving query. ${err.message}`)
    }
  }

  async function runQuery() {
    try {
      response = await queries.preview(buildQuery(query))
      if (response.rows.length === 0) {
        notifications.info("Request did not return any data.")
      } else {
        response.info = response.info || { code: 200 }
        schema = response.schema
        notifications.success("Request sent successfully.")
      }
    } catch (err) {
      notifications.error(err)
    }
  }

  const getAuthConfigId = () => {
    let id = query.fields.authConfigId
    if (id) {
      // find the matching config on the datasource
      const matchedConfig = datasource?.config?.authConfigs?.filter(
        c => c._id === id
      )[0]
      // clear the id if the config is not found (deleted)
      // i.e. just show 'None' in the dropdown
      if (!matchedConfig) {
        id = undefined
      }
    }
    return id
  }

  // convert dynamic variables list to simple key/val object
  const variablesToObject = datasource => {
    const variablesList = datasource?.config?.dynamicVariables
    if (variablesList && variablesList.length > 0) {
      return variablesList.reduce(
        (acc, next) => ({ ...acc, [next.name]: next.value }),
        {}
      )
    }
    return {}
  }

  // convert dynamic variables object back to a list, enrich with query id
  const rebuildVariables = queryId => {
    let variables = []
    if (dynamicVariables) {
      variables = Object.entries(dynamicVariables).map(entry => {
        return {
          name: entry[0],
          value: entry[1],
          queryId,
        }
      })
    }
    return variables
  }

  const shouldShowVariables = (dynamicVariables, variablesReadOnly) => {
    if (
      dynamicVariables &&
      // show when editable or when read only and not empty
      (!variablesReadOnly || Object.keys(dynamicVariables).length > 0)
    ) {
      return true
    }
    return false
  }

  const schemaMenuItems = [
    {
      text: "Create dynamic variable",
      onClick: () => {
        console.log("create variable")
      },
    },
  ]
  const responseHeadersMenuItems = [
    {
      text: "Create dynamic variable",
      onClick: () => {
        console.log("create variable")
      },
    },
  ]

  onMount(async () => {
    query = getSelectedQuery()
    // clear any unsaved changes to the datasource
    await datasources.init()
    datasource = $datasources.list.find(ds => ds._id === query?.datasourceId)
    const datasourceUrl = datasource?.config.url
    const qs = query?.fields.queryString
    breakQs = breakQueryString(qs)
    if (datasourceUrl && !query.fields.path?.startsWith(datasourceUrl)) {
      const path = query.fields.path
      query.fields.path = `${datasource.config.url}/${path ? path : ""}`
    }
    url = buildUrl(query.fields.path, breakQs)
    schema = schemaToFields(query.schema)
    bindings = queryParametersToKeyValue(query.parameters)
    authConfigId = getAuthConfigId()
    if (!query.fields.disabledHeaders) {
      query.fields.disabledHeaders = {}
    }
    // make sure the disabled headers are set (migration)
    for (let header of Object.keys(query.fields.headers)) {
      if (!query.fields.disabledHeaders[header]) {
        query.fields.disabledHeaders[header] = false
      }
    }
    enabledHeaders = flipHeaderState(query.fields.disabledHeaders)
    if (query && !query.transformer) {
      query.transformer = "return data"
    }
    if (query && !query.flags) {
      query.flags = {
        urlName: false,
      }
    }
    if (query && !query.fields.bodyType) {
      query.fields.bodyType = "none"
    }
    dynamicVariables = variablesToObject(datasource)
  })
</script>

{#if query && queryConfig}
  <div class="inner">
    <div class="top">
      <Layout gap="S">
        <div class="top-bar">
          <EditableLabel
            type="heading"
            bind:value={query.name}
            defaultValue="Untitled"
            on:change={() => (query.flags.urlName = false)}
          />
          <div class="access">
            <Label>Access level</Label>
            <AccessLevelSelect {query} {saveId} />
          </div>
        </div>
        <div class="url-block">
          <div class="verb">
            <Select
              bind:value={query.queryVerb}
              on:change={() => {}}
              options={Object.keys(queryConfig)}
              getOptionLabel={verb =>
                queryConfig[verb]?.displayName || capitalise(verb)}
            />
          </div>
          <div class="url">
            <Input bind:value={url} placeholder="http://www.api.com/endpoint" />
          </div>
          <Button cta disabled={!url} on:click={runQuery}>Send</Button>
        </div>
        <Tabs selected="Bindings" quiet noPadding noHorizPadding>
          <Tab title="Bindings">
            <KeyValueBuilder
              bind:object={bindings}
              tooltip="Set the name of the binding which can be used in Handlebars statements throughout your query"
              name="binding"
              headings
              keyPlaceholder="Binding name"
              valuePlaceholder="Default"
            />
          </Tab>
          <Tab title="Params">
            <KeyValueBuilder bind:object={breakQs} name="param" headings />
          </Tab>
          <Tab title="Headers">
            <KeyValueBuilder
              bind:object={query.fields.headers}
              bind:activity={enabledHeaders}
              toggle
              name="header"
              headings
            />
          </Tab>
          <Tab title="Body">
            <RadioGroup
              bind:value={query.fields.bodyType}
              options={isGet ? [bodyTypes[0]] : bodyTypes}
              direction="horizontal"
              getOptionLabel={option => option.name}
              getOptionValue={option => option.value}
            />
            <RestBodyInput bind:bodyType={query.fields.bodyType} bind:query />
          </Tab>
          <Tab title="Transformer">
            <Layout noPadding>
              {#if !$flags.queryTransformerBanner}
                <Banner
                  extraButtonText="Learn more"
                  extraButtonAction={learnMoreBanner}
                  on:change={() =>
                    flags.updateFlag("queryTransformerBanner", true)}
                >
                  Add a JavaScript function to transform the query result.
                </Banner>
              {/if}
              <CodeMirrorEditor
                height={200}
                mode={EditorModes.JSON}
                value={query.transformer}
                resize="vertical"
                on:change={e => (query.transformer = e.detail)}
              />
            </Layout>
          </Tab>
          <div class="auth-container">
            <div />
            <!-- spacer -->
            <div class="auth-select">
              <Select
                label="Auth"
                labelPosition="left"
                placeholder="None"
                bind:value={authConfigId}
                options={authConfigs}
              />
            </div>
          </div>
        </Tabs>
      </Layout>
    </div>
    <div class="bottom">
      <Layout paddingY="S" gap="S">
        <Divider size="S" />
        {#if !response && Object.keys(schema).length === 0}
          <Heading size="M">Response</Heading>
          <div class="placeholder">
            <div class="placeholder-internal">
              <img alt="placeholder" src={Placeholder} />
              <Body size="XS" textAlign="center"
                >{"enter a url in the textbox above and click send to get a response".toUpperCase()}</Body
              >
            </div>
          </div>
        {:else}
          <Tabs
            selected={!response ? "Schema" : "JSON"}
            quiet
            noPadding
            noHorizPadding
          >
            {#if response}
              <Tab title="JSON">
                <div>
                  <JSONPreview height="300" data={response.rows[0]} />
                </div>
              </Tab>
            {/if}
            {#if schema || response}
              <Tab title="Schema">
                <KeyValueBuilder
                  bind:object={schema}
                  name="schema"
                  headings
                  options={SchemaTypeOptions}
                  menuItems={schemaMenuItems}
                  showMenu={!schemaReadOnly}
                  readOnly={schemaReadOnly}
                />
              </Tab>
            {/if}
            {#if response}
              <Tab title="Raw">
                <TextArea disabled value={response.extra?.raw} height="300" />
              </Tab>
              <Tab title="Headers">
                <KeyValueBuilder
                  object={response.extra?.headers}
                  readOnly
                  menuItems={responseHeadersMenuItems}
                  showMenu={true}
                />
              </Tab>
              <Tab title="Preview">
                <div class="table">
                  {#if response}
                    <Table
                      schema={response?.schema}
                      data={response?.rows}
                      allowEditColumns={false}
                      allowEditRows={false}
                      allowSelectRows={false}
                    />
                  {/if}
                </div>
              </Tab>
            {/if}
            {#if showVariablesTab}
              <Tab title="Dynamic Variables">
                <Layout noPadding gap="S">
                  <Body size="S"
                    >{"Create dynamic variables to use body and headers results in other queries"}</Body
                  >
                  <KeyValueBuilder
                    bind:object={dynamicVariables}
                    name="Variable"
                    headings
                    keyHeading="Name"
                    keyPlaceholder="e.g. cookie"
                    valueHeading={`Value`}
                    valuePlaceholder={`e.g. {{ headers.set-cookie }}`}
                    readOnly={variablesReadOnly}
                  />
                </Layout>
              </Tab>
            {/if}
            {#if response}
              <div class="stats">
                <Label size="L">
                  Status: <span class={responseSuccess ? "green" : "red"}
                    >{response?.info.code}</span
                  >
                </Label>
                <Label size="L">
                  Time: <span class={responseSuccess ? "green" : "red"}
                    >{response?.info.time}</span
                  >
                </Label>
                <Label size="L">
                  Size: <span class={responseSuccess ? "green" : "red"}
                    >{response?.info.size}</span
                  >
                </Label>
                <Button disabled={!responseSuccess} cta on:click={saveQuery}
                  >Save query</Button
                >
              </div>
            {/if}
          </Tabs>
        {/if}
      </Layout>
    </div>
  </div>
{/if}

<style>
  .inner {
    width: 960px;
    margin: 0 auto;
    height: 100%;
  }
  .table {
    width: 960px;
  }
  .url-block {
    display: flex;
    gap: var(--spacing-s);
  }
  .verb {
    flex: 1;
  }
  .url {
    flex: 4;
  }
  .top {
    min-height: 50%;
  }
  .bottom {
    padding-bottom: 50px;
  }
  .stats {
    display: flex;
    gap: var(--spacing-xl);
    margin-left: auto !important;
    margin-right: 0;
    align-items: center;
  }
  .green {
    color: #53a761;
  }
  .red {
    color: #ea7d82;
  }
  .top-bar {
    display: flex;
    justify-content: space-between;
  }
  .access {
    display: flex;
    gap: var(--spacing-m);
    align-items: center;
  }
  .placeholder-internal {
    display: flex;
    flex-direction: column;
    width: 200px;
    gap: var(--spacing-l);
  }
  .placeholder {
    display: flex;
    margin-top: var(--spacing-xl);
    justify-content: center;
  }
  .auth-container {
    width: 100%;
    display: flex;
    justify-content: space-between;
  }
  .auth-select {
    width: 200px;
  }
</style><|MERGE_RESOLUTION|>--- conflicted
+++ resolved
@@ -59,13 +59,8 @@
   $: queryConfig = integrationInfo?.query
   $: url = buildUrl(url, breakQs)
   $: checkQueryName(url)
-<<<<<<< HEAD
   $: responseSuccess = response?.info?.code >= 200 && response?.info?.code < 400
-=======
   $: isGet = query?.queryVerb === "read"
-  $: responseSuccess =
-    response?.info?.code >= 200 && response?.info?.code <= 206
->>>>>>> 9d01d44c
   $: authConfigs = buildAuthConfigs(datasource)
   $: schemaReadOnly = !responseSuccess
   $: variablesReadOnly = !responseSuccess
