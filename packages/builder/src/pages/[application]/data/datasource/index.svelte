<script>
<<<<<<< HEAD
  import { backendUiStore } from "builderStore"
  import { goto } from "@sveltech/routify"
  import { onMount } from "svelte"

  onMount(async () => {
    // navigate to first table in list, if not already selected
    $backendUiStore.datasources.length > 0 &&
      $goto(`../${$backendUiStore.datasources[0]._id}`)
  })
</script>

{#if $backendUiStore.tables.length === 0}
  <i>Connect your first datasource to start building.</i>
{:else}<i>Select a datasource to edit</i>{/if}

<style>
  i {
    font-size: var(--font-size-m);
    color: var(--grey-5);
    margin-top: 2px;
  }
</style>
=======
    import { backendUiStore } from "builderStore"
    import { goto } from "@roxi/routify"
    import { onMount } from "svelte"

    onMount(async () => {
      // navigate to first table in list, if not already selected
      $backendUiStore.datasources.length > 0 && $goto(`./${$backendUiStore.datasources[0]._id}`)
    })
  </script>
  
  {#if $backendUiStore.tables.length === 0}
    <i>Connect your first datasource to start building.</i>
  {:else}<i>Select a datasource to edit</i>{/if}
  
  <style>
    i {
      font-size: var(--font-size-m);
      color: var(--grey-5);
      margin-top: 2px;
    }
  </style>
>>>>>>> a769d5f4
<|MERGE_RESOLUTION|>--- conflicted
+++ resolved
@@ -1,13 +1,12 @@
 <script>
-<<<<<<< HEAD
   import { backendUiStore } from "builderStore"
-  import { goto } from "@sveltech/routify"
+  import { goto } from "@roxi/routify"
   import { onMount } from "svelte"
 
   onMount(async () => {
     // navigate to first table in list, if not already selected
     $backendUiStore.datasources.length > 0 &&
-      $goto(`../${$backendUiStore.datasources[0]._id}`)
+      $goto(`./${$backendUiStore.datasources[0]._id}`)
   })
 </script>
 
@@ -21,27 +20,4 @@
     color: var(--grey-5);
     margin-top: 2px;
   }
-</style>
-=======
-    import { backendUiStore } from "builderStore"
-    import { goto } from "@roxi/routify"
-    import { onMount } from "svelte"
-
-    onMount(async () => {
-      // navigate to first table in list, if not already selected
-      $backendUiStore.datasources.length > 0 && $goto(`./${$backendUiStore.datasources[0]._id}`)
-    })
-  </script>
-  
-  {#if $backendUiStore.tables.length === 0}
-    <i>Connect your first datasource to start building.</i>
-  {:else}<i>Select a datasource to edit</i>{/if}
-  
-  <style>
-    i {
-      font-size: var(--font-size-m);
-      color: var(--grey-5);
-      margin-top: 2px;
-    }
-  </style>
->>>>>>> a769d5f4
+</style>