<script>
  import { store, backendUiStore } from "builderStore"
  import { goto } from "@sveltech/routify"
  import { onMount } from "svelte"
  import ComponentsHierarchyChildren from "components/userInterface/ComponentsHierarchyChildren.svelte"
  import IconButton from "components/common/IconButton.svelte"
  import CurrentItemPreview from "components/userInterface/AppPreview"
  import PageView from "components/userInterface/PageView.svelte"
  import ComponentPropertiesPanel from "components/userInterface/ComponentPropertiesPanel.svelte"
  import ComponentSelectionList from "components/userInterface/ComponentSelectionList.svelte"
  import Switcher from "components/common/Switcher.svelte"
  import ConfirmDialog from "components/common/ConfirmDialog.svelte"
  import { last } from "lodash/fp"
  import { AddIcon } from "components/common/Icons"
  import FrontendNavigatePane from "components/userInterface/FrontendNavigatePane.svelte"

  $: instances = $store.appInstances

  async function selectDatabase(database) {
    backendUiStore.actions.database.select(database)
  }

  onMount(async () => {
    if ($store.appInstances.length > 0 && !$backendUiStore.database) {
      await selectDatabase($store.appInstances[0])
    }
  })

  let confirmDeleteDialog
  let componentToDelete = ""

  let settingsView
  const settings = () => {
    settingsView.show()
  }

  let leftNavSwitcher

  const lastPartOfName = c => (c ? last(c.split("/")) : "")
</script>

<div class="root">

  <div class="ui-nav">

    <Switcher bind:this={leftNavSwitcher} tabs={['Navigate', 'Add']}>
      <div slot="0">
        <FrontendNavigatePane />
      </div>
      <div slot="1">
        <ComponentSelectionList toggleTab={leftNavSwitcher.selectTab} />
      </div>
    </Switcher>

  </div>

  <div class="preview-pane">
    {#if $store.currentPageName && $store.currentPageName.length > 0}
      <CurrentItemPreview />
    {/if}
  </div>

  {#if $store.currentFrontEndType === 'screen' || $store.currentFrontEndType === 'page'}
    <div class="components-pane">
      <ComponentPropertiesPanel />
    </div>
  {/if}

</div>

<slot />

<style>
  .root {
    display: grid;
    grid-template-columns: 300px 1fr 300px;
    width: 100%;
    background: var(--grey-light);
    flex: 1;
    min-height: 0;
    align-items: stretch;
  }

  .ui-nav {
    grid-column: 1;
    background-color: var(--white);
    height: calc(100vh - 69px);
    padding: 0;
    display: flex;
    flex-direction: column;
    z-index: 5;
  }

  .preview-pane {
    grid-column: 2;
    margin: 40px;
    background: #fff;
    border-radius: 5px;
  }

  .components-pane {
    grid-column: 3;
    background-color: var(--white);
<<<<<<< HEAD
    min-height: 0px;
    height: calc(100vh - 69px);
    overflow-y: hidden;
  }

  .components-nav-page {
    font-size: 13px;
    color: var(--ink);
    padding-left: 20px;
    margin-top: 20px;
    font-weight: 600;
    opacity: 0.4;
    letter-spacing: 1px;
  }

  .components-nav-header {
    font-size: 13px;
    color: var(--ink);
    margin-top: 20px;
    font-weight: 600;
    opacity: 0.4;
    letter-spacing: 1px;
  }

  .nav-header {
    display: flex;
    flex-direction: column;
    margin-top: 20px;
  }

  .nav-items-container {
    padding: 1rem 0rem 0rem 0rem;
  }

  .nav-group-header {
    display: flex;
    padding: 0px 20px 0px 20px;
    font-size: 0.9rem;
    font-weight: bold;
    justify-content: space-between;
    align-items: center;
=======
    min-height: 0;
>>>>>>> f3339c51
  }

  .nav-group-header > div:nth-child(1) {
    padding: 0rem 0.5rem 0rem 0rem;
    vertical-align: bottom;
    grid-column-start: icon;
    margin-right: 5px;
  }

  .nav-group-header > div:nth-child(3) {
    vertical-align: bottom;
    grid-column-start: button;
    cursor: pointer;
    color: var(--primary75);
  }

  .nav-group-header > div:nth-child(3):hover {
    color: var(--primary75);
  }
</style><|MERGE_RESOLUTION|>--- conflicted
+++ resolved
@@ -101,7 +101,6 @@
   .components-pane {
     grid-column: 3;
     background-color: var(--white);
-<<<<<<< HEAD
     min-height: 0px;
     height: calc(100vh - 69px);
     overflow-y: hidden;
@@ -143,9 +142,7 @@
     font-weight: bold;
     justify-content: space-between;
     align-items: center;
-=======
     min-height: 0;
->>>>>>> f3339c51
   }
 
   .nav-group-header > div:nth-child(1) {
