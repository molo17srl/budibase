--- conflicted
+++ resolved
@@ -1,8 +1,4 @@
 export { organisation } from "./organisation"
-<<<<<<< HEAD
 export { users } from "./users"
 export { admin } from "./admin"
-=======
-export { admin } from "./admin"
-export { apps } from "./apps"
->>>>>>> 9a69a7ed
+export { apps } from "./apps"