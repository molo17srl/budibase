--- conflicted
+++ resolved
@@ -86,11 +86,7 @@
       },
     },
     screens: {
-<<<<<<< HEAD
-      select: async screenId => {
-=======
       select: screenId => {
->>>>>>> 1f589876
         store.update(state => {
           let screens = get(allScreens)
           let screen =
@@ -105,7 +101,6 @@
           state.selectedScreenId = screen._id
           state.currentView = "detail"
           state.selectedComponentId = screen.props?._id
-
           return state
         })
       },
@@ -136,14 +131,11 @@
           state.screens.push(screen)
           return state
         })
-<<<<<<< HEAD
-=======
 
         if (creatingNewScreen) {
           store.actions.screens.select(screen._id)
         }
 
->>>>>>> 1f589876
         return screen
       },
       delete: async screens => {
@@ -184,13 +176,9 @@
     layouts: {
       select: layoutId => {
         store.update(state => {
-<<<<<<< HEAD
-          const layout = store.actions.layouts.find(layoutId)
-=======
           const layout =
             store.actions.layouts.find(layoutId) || get(store).layouts[0]
           if (!layout) return
->>>>>>> 1f589876
           state.currentFrontEndType = FrontendTypes.LAYOUT
           state.currentView = "detail"
           state.selectedLayoutId = layout._id
@@ -200,11 +188,7 @@
       },
       save: async layout => {
         const layoutToSave = cloneDeep(layout)
-<<<<<<< HEAD
-
-=======
         const creatingNewLayout = layoutToSave._id === undefined
->>>>>>> 1f589876
         const response = await api.post(`/api/layouts`, layoutToSave)
         const savedLayout = await response.json()
 
@@ -479,10 +463,6 @@
 
               // Save layout
               nav._children = [...nav._children, newLink]
-<<<<<<< HEAD
-              state.currentAssetId = layout._id
-=======
->>>>>>> 1f589876
               promises.push(store.actions.layouts.save(layout))
             }
             return state
