import { get, writable } from "svelte/store"
import { cloneDeep } from "lodash/fp"
import {
  allScreens,
  backendUiStore,
  hostingStore,
  currentAsset,
  mainLayout,
  selectedComponent,
  selectedAccessRole,
} from "builderStore"
import { fetchComponentLibDefinitions } from "../loadComponentLibraries"
import api from "../api"
import { FrontendTypes } from "../../constants"
import analytics from "analytics"
import {
  findComponentType,
  findComponentParent,
  findComponentPath,
} from "../storeUtils"
import { uuid } from "../uuid"

const INITIAL_FRONTEND_STATE = {
  apps: [],
  name: "",
  description: "",
  layouts: [],
  screens: [],
  components: [],
  currentFrontEndType: "none",
  selectedScreenId: "",
  selectedLayoutId: "",
  selectedComponentId: "",
  errors: [],
  hasAppPackage: false,
  libraries: null,
  appId: "",
  routes: {},
}

export const getFrontendStore = () => {
  const store = writable({ ...INITIAL_FRONTEND_STATE })

  store.actions = {
    initialise: async pkg => {
      const { layouts, screens, application } = pkg
      const components = await fetchComponentLibDefinitions(pkg.application._id)
      store.update(state => ({
        ...state,
        libraries: pkg.application.componentLibraries,
        components,
        name: pkg.application.name,
        description: pkg.application.description,
        appId: pkg.application._id,
        layouts,
        screens,
        hasAppPackage: true,
        appInstance: pkg.application.instance,
      }))
<<<<<<< HEAD
=======

      await hostingStore.actions.fetch()
>>>>>>> 66cd4b4a
      await backendUiStore.actions.database.select(pkg.application.instance)
    },
    routing: {
      fetch: async () => {
        const response = await api.get("/api/routing")
        const json = await response.json()
        store.update(state => {
          state.routes = json.routes
          return state
        })
      },
    },
    screens: {
      select: screenId => {
        store.update(state => {
          let screens = get(allScreens)
          let screen =
            screens.find(screen => screen._id === screenId) || screens[0]
          if (!screen) return state

          // Update role to the screen's role setting so that it will always
          // be visible
          selectedAccessRole.set(screen.routing.roleId)

          state.currentFrontEndType = FrontendTypes.SCREEN
          state.selectedScreenId = screen._id
          state.currentView = "detail"
          state.selectedComponentId = screen.props?._id
          return state
        })
      },
      create: async screen => {
        screen = await store.actions.screens.save(screen)
        store.update(state => {
          state.selectedScreenId = screen._id
          state.selectedComponentId = screen.props._id
          state.currentFrontEndType = FrontendTypes.SCREEN
          selectedAccessRole.set(screen.routing.roleId)
          return state
        })
        return screen
      },
      save: async screen => {
        const creatingNewScreen = screen._id === undefined
        const response = await api.post(`/api/screens`, screen)
        screen = await response.json()
        await store.actions.routing.fetch()

        store.update(state => {
          const foundScreen = state.screens.findIndex(
            el => el._id === screen._id
          )
          if (foundScreen !== -1) {
            state.screens.splice(foundScreen, 1)
          }
          state.screens.push(screen)
          return state
        })

        if (creatingNewScreen) {
          store.actions.screens.select(screen._id)
        }

        return screen
      },
      delete: async screens => {
        const screensToDelete = Array.isArray(screens) ? screens : [screens]

        const screenDeletePromises = []
        store.update(state => {
          for (let screenToDelete of screensToDelete) {
            state.screens = state.screens.filter(
              screen => screen._id !== screenToDelete._id
            )
            screenDeletePromises.push(
              api.delete(
                `/api/screens/${screenToDelete._id}/${screenToDelete._rev}`
              )
            )
            if (screenToDelete._id === state.selectedScreenId) {
              state.selectedScreenId = null
            }
          }
          return state
        })
        await Promise.all(screenDeletePromises)
      },
    },
    preview: {
      saveSelected: async () => {
        const state = get(store)
        const selectedAsset = get(currentAsset)

        if (state.currentFrontEndType !== FrontendTypes.LAYOUT) {
          await store.actions.screens.save(selectedAsset)
        } else {
          await store.actions.layouts.save(selectedAsset)
        }
      },
    },
    layouts: {
      select: layoutId => {
        store.update(state => {
          const layout =
            store.actions.layouts.find(layoutId) || get(store).layouts[0]
          if (!layout) return
          state.currentFrontEndType = FrontendTypes.LAYOUT
          state.currentView = "detail"
          state.selectedLayoutId = layout._id
          state.selectedComponentId = layout.props?._id
          return state
        })
      },
      save: async layout => {
        const layoutToSave = cloneDeep(layout)
        const creatingNewLayout = layoutToSave._id === undefined
        const response = await api.post(`/api/layouts`, layoutToSave)
        const savedLayout = await response.json()

        store.update(state => {
          const layoutIdx = state.layouts.findIndex(
            stateLayout => stateLayout._id === savedLayout._id
          )
          if (layoutIdx >= 0) {
            // update existing layout
            state.layouts.splice(layoutIdx, 1, savedLayout)
          } else {
            // save new layout
            state.layouts.push(savedLayout)
          }
          return state
        })

        // Select layout if creating a new one
        if (creatingNewLayout) {
          store.actions.layouts.select(savedLayout._id)
        }

        return savedLayout
      },
      find: layoutId => {
        if (!layoutId) {
          return get(mainLayout)
        }
        const storeContents = get(store)
        return storeContents.layouts.find(layout => layout._id === layoutId)
      },
      delete: async layoutToDelete => {
        const response = await api.delete(
          `/api/layouts/${layoutToDelete._id}/${layoutToDelete._rev}`
        )
        if (response.status !== 200) {
          const json = await response.json()
          throw new Error(json.message)
        }
        store.update(state => {
          state.layouts = state.layouts.filter(
            layout => layout._id !== layoutToDelete._id
          )
          if (layoutToDelete._id === state.selectedLayoutId) {
            state.selectedLayoutId = get(mainLayout)._id
          }
          return state
        })
      },
    },
    components: {
      select: component => {
        store.update(state => {
          state.selectedComponentId = component._id
          state.currentView = "component"
          return state
        })
      },
      getDefinition: componentName => {
        if (!componentName) {
          return null
        }
        const name = componentName.startsWith("@budibase")
          ? componentName
          : `@budibase/standard-components/${componentName}`
        return get(store).components[name]
      },
      createInstance: (componentName, presetProps) => {
        const definition = store.actions.components.getDefinition(componentName)
        if (!definition) {
          return null
        }

        // Generate default props
        let props = { ...presetProps }
        if (definition.settings) {
          definition.settings.forEach(setting => {
            if (setting.defaultValue !== undefined) {
              props[setting.key] = setting.defaultValue
            }
          })
        }

        // Add any extra properties the component needs
        let extras = {}
        if (definition.hasChildren) {
          extras._children = []
        }

        return {
          _id: uuid(),
          _component: definition.component,
          _styles: { normal: {}, hover: {}, active: {} },
          _instanceName: `New ${definition.component.split("/")[2]}`,
          ...cloneDeep(props),
          ...extras,
        }
      },
      create: (componentName, presetProps) => {
        // Create new component
        const componentInstance = store.actions.components.createInstance(
          componentName,
          presetProps
        )
        if (!componentInstance) {
          return
        }

        // Find parent node to attach this component to
        let parentComponent
        const selected = get(selectedComponent)
        const asset = get(currentAsset)
        if (!asset) {
          return
        }
        if (selected) {
          // Use current screen or layout as parent if no component is selected
          const definition = store.actions.components.getDefinition(
            selected._component
          )
          if (definition?.hasChildren) {
            // Use selected component if it allows children
            parentComponent = selected
          } else {
            // Otherwise we need to use the parent of this component
            parentComponent = findComponentParent(asset.props, selected._id)
          }
        } else {
          // Use screen or layout if no component is selected
          parentComponent = asset.props
        }

        // Attach component
        if (!parentComponent) {
          return
        }
        if (!parentComponent._children) {
          parentComponent._children = []
        }
        parentComponent._children.push(componentInstance)

        // Save components and update UI
        store.actions.preview.saveSelected()
        store.update(state => {
          state.currentView = "component"
          state.selectedComponentId = componentInstance._id
          return state
        })

        // Log event
        analytics.captureEvent("Added Component", {
          name: componentInstance._component,
        })

        return componentInstance
      },
      delete: component => {
        if (!component) {
          return
        }
        const asset = get(currentAsset)
        if (!asset) {
          return
        }
        const parent = findComponentParent(asset.props, component._id)
        if (parent) {
          parent._children = parent._children.filter(
            child => child._id !== component._id
          )
          store.actions.components.select(parent)
        }
        store.actions.preview.saveSelected()
      },
      copy: (component, cut = false) => {
        const selectedAsset = get(currentAsset)
        if (!selectedAsset) {
          return null
        }

        // Update store with copied component
        store.update(state => {
          state.componentToPaste = cloneDeep(component)
          state.componentToPaste.isCut = cut
          return state
        })

        // Remove the component from its parent if we're cutting
        if (cut) {
          const parent = findComponentParent(selectedAsset.props, component._id)
          if (parent) {
            parent._children = parent._children.filter(
              child => child._id !== component._id
            )
            store.actions.components.select(parent)
          }
        }
      },
      paste: async (targetComponent, mode) => {
        let promises = []
        store.update(state => {
          // Stop if we have nothing to paste
          if (!state.componentToPaste) {
            return state
          }

          // Clone the component to paste
          // Retain the same ID if cutting as things may be referencing this component
          const cut = state.componentToPaste.isCut
          delete state.componentToPaste.isCut
          let componentToPaste = cloneDeep(state.componentToPaste)
          if (cut) {
            state.componentToPaste = null
          } else {
            componentToPaste._id = uuid()
          }

          if (mode === "inside") {
            // Paste inside target component if chosen
            if (!targetComponent._children) {
              targetComponent._children = []
            }
            targetComponent._children.push(componentToPaste)
          } else {
            // Otherwise find the parent so we can paste in the correct order
            // in the parents child components
            const selectedAsset = get(currentAsset)
            if (!selectedAsset) {
              return state
            }
            const parent = findComponentParent(
              selectedAsset.props,
              targetComponent._id
            )
            if (!parent) {
              return state
            }

            // Insert the component in the correct position
            const targetIndex = parent._children.indexOf(targetComponent)
            const index = mode === "above" ? targetIndex : targetIndex + 1
            parent._children.splice(index, 0, cloneDeep(componentToPaste))
          }

          // Save and select the new component
          promises.push(store.actions.preview.saveSelected())
          store.actions.components.select(componentToPaste)
          return state
        })
        await Promise.all(promises)
      },
      updateStyle: async (type, name, value) => {
        const selected = get(selectedComponent)
        if (value == null || value === "") {
          delete selected._styles[type][name]
        } else {
          selected._styles[type][name] = value
        }
        await store.actions.preview.saveSelected()
      },
      updateCustomStyle: async style => {
        const selected = get(selectedComponent)
        selected._styles.custom = style
        await store.actions.preview.saveSelected()
      },
      resetStyles: async () => {
        const selected = get(selectedComponent)
        selected._styles = { normal: {}, hover: {}, active: {} }
        await store.actions.preview.saveSelected()
      },
      updateProp: (name, value) => {
        let component = get(selectedComponent)
        if (!name || !component) {
          return
        }
        component[name] = value
        store.update(state => {
          state.selectedComponentId = component._id
          return state
        })
        store.actions.preview.saveSelected()
      },
      findRoute: component => {
        const selectedAsset = get(currentAsset)
        if (!component || !selectedAsset) {
          return "/"
        }

        // Get the path to this component
        const path = findComponentPath(selectedAsset.props, component._id) || []

        // Remove root entry since it's the screen or layout
        return path.slice(1).join("/")
      },
      links: {
        save: async (url, title) => {
          const layout = get(mainLayout)
          if (!layout) {
            return
          }

          // Find a nav bar in the main layout
          const nav = findComponentType(
            layout,
            "@budibase/standard-components/navigation"
          )
          if (!nav) {
            return
          }

          let newLink
          if (nav._children && nav._children.length) {
            // Clone an existing link if one exists
            newLink = cloneDeep(nav._children[0])

            // Set our new props
            newLink._id = uuid()
            newLink._instanceName = `${title} Link`
            newLink.url = url
            newLink.text = title
          } else {
            // Otherwise create vanilla new link
            newLink = {
              ...store.actions.components.createInstance("link"),
              url,
              text: title,
              _instanceName: `${title} Link`,
            }
          }

          // Save layout
          nav._children = [...nav._children, newLink]
          await store.actions.layouts.save(layout)
        },
      },
    },
  }

  return store
}<|MERGE_RESOLUTION|>--- conflicted
+++ resolved
@@ -57,11 +57,7 @@
         hasAppPackage: true,
         appInstance: pkg.application.instance,
       }))
-<<<<<<< HEAD
-=======
-
       await hostingStore.actions.fetch()
->>>>>>> 66cd4b4a
       await backendUiStore.actions.database.select(pkg.application.instance)
     },
     routing: {
