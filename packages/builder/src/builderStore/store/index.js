--- conflicted
+++ resolved
@@ -1,12 +1,7 @@
 import { filter, cloneDeep, values } from "lodash/fp"
 import { pipe } from "components/common/core"
 import * as backendStoreActions from "./backend"
-<<<<<<< HEAD
 import { writable } from "svelte/store"
-=======
-import { writable, get } from "svelte/store"
-import { defaultPagesObject } from "components/userInterface/pagesParsing/defaultPagesObject"
->>>>>>> ecfef63e
 import api from "../api"
 import { 
   DEFAULT_PAGES_OBJECT
