import { cloneDeep } from "lodash/fp"
import { get } from "svelte/store"
import { backendUiStore, store } from "builderStore"
<<<<<<< HEAD
import { findComponentPath } from "./storeUtils"
=======
import { findAllMatchingComponents, findComponentPath } from "./storeUtils"
import { makePropSafe } from "@budibase/string-templates"
>>>>>>> 4403c1fa
import { TableNames } from "../constants"

// Regex to match all instances of template strings
const CAPTURE_VAR_INSIDE_TEMPLATE = /{{([^}]+)}}/g

/**
 * Gets all bindable data context fields and instance fields.
 */
export const getBindableProperties = (rootComponent, componentId) => {
  return getContextBindings(rootComponent, componentId)
}

/**
 * Gets all data provider components above a component.
 */
export const getDataProviderComponents = (rootComponent, componentId) => {
  if (!rootComponent || !componentId) {
    return []
  }

  // Get the component tree leading up to this component, ignoring the component
  // itself
  const path = findComponentPath(rootComponent, componentId)
  path.pop()

  // Filter by only data provider components
  return path.filter(component => {
    const def = store.actions.components.getDefinition(component._component)
    return def?.dataProvider
  })
}

/**
 * Gets all data provider components above a component.
 */
export const getActionProviderComponents = (
  rootComponent,
  componentId,
  actionType
) => {
  if (!rootComponent || !componentId) {
    return []
  }

  // Get the component tree leading up to this component, ignoring the component
  // itself
  const path = findComponentPath(rootComponent, componentId)
  path.pop()

  // Filter by only data provider components
  return path.filter(component => {
    const def = store.actions.components.getDefinition(component._component)
    return def?.actions?.includes(actionType)
  })
}

/**
 * Gets a datasource object for a certain data provider component
 */
export const getDatasourceForProvider = component => {
  const def = store.actions.components.getDefinition(component?._component)
  if (!def) {
    return null
  }

  // Extract datasource from component instance
  const datasourceSetting = def.settings.find(setting => {
    return setting.type === "datasource" || setting.type === "table"
  })
  if (!datasourceSetting) {
    return null
  }

  // There are different types of setting which can be a datasource, for
  // example an actual datasource object, or a table ID string.
  // Convert the datasource setting into a proper datasource object so that
  // we can use it properly
  if (datasourceSetting.type === "datasource") {
    return component[datasourceSetting?.key]
  } else if (datasourceSetting.type === "table") {
    return {
      tableId: component[datasourceSetting?.key],
      type: "table",
    }
  }
  return null
}

/**
 * Gets all bindable data contexts. These are fields of schemas of data contexts
 * provided by data provider components, such as lists or row detail components.
 */
export const getContextBindings = (rootComponent, componentId) => {
  // Extract any components which provide data contexts
  const dataProviders = getDataProviderComponents(rootComponent, componentId)
  let contextBindings = []
  dataProviders.forEach(component => {
    const datasource = getDatasourceForProvider(component)
    if (!datasource) {
      return
    }

    // Get schema and add _id and _rev fields for certain types
    let { schema, table } = getSchemaForDatasource(datasource)
    if (!schema || !table) {
      return
    }
    if (datasource.type === "table" || datasource.type === "link") {
      schema["_id"] = { type: "string" }
      schema["_rev"] = { type: "string " }
    }
    const keys = Object.keys(schema).sort()

    // Create bindable properties for each schema field
    keys.forEach(key => {
      const fieldSchema = schema[key]
      // Replace certain bindings with a new property to help display components
      let runtimeBoundKey = key
      if (fieldSchema.type === "link") {
        runtimeBoundKey = `${key}_count`
      } else if (fieldSchema.type === "attachment") {
        runtimeBoundKey = `${key}_first`
      }

      contextBindings.push({
        type: "context",
        runtimeBinding: `${makePropSafe(component._id)}.${makePropSafe(
          runtimeBoundKey
        )}`,
        readableBinding: `${component._instanceName}.${table.name}.${key}`,
        fieldSchema,
        providerId: component._id,
        tableId: datasource.tableId,
        field: key,
      })
    })
  })

  // Add logged in user bindings
  const tables = get(backendUiStore).tables
  const userTable = tables.find(table => table._id === TableNames.USERS)
  const schema = {
    ...userTable.schema,
    _id: { type: "string" },
    _rev: { type: "string" },
  }
  const keys = Object.keys(schema).sort()
  keys.forEach(key => {
    const fieldSchema = schema[key]
    // Replace certain bindings with a new property to help display components
    let runtimeBoundKey = key
    if (fieldSchema.type === "link") {
      runtimeBoundKey = `${key}_count`
    } else if (fieldSchema.type === "attachment") {
      runtimeBoundKey = `${key}_first`
    }

    contextBindings.push({
      type: "context",
      runtimeBinding: `user.${runtimeBoundKey}`,
      readableBinding: `Current User.${key}`,
      fieldSchema,
      providerId: "user",
      tableId: TableNames.USERS,
      field: key,
    })
  })

  return contextBindings
}

/**
<<<<<<< HEAD
=======
 * Gets all bindable components. These are form components which allow their
 * values to be bound to.
 */
export const getComponentBindings = rootComponent => {
  if (!rootComponent) {
    return []
  }
  const componentSelector = component => {
    const type = component._component
    const definition = store.actions.components.getDefinition(type)
    return definition?.bindable
  }
  const components = findAllMatchingComponents(rootComponent, componentSelector)
  return components.map(component => {
    return {
      type: "instance",
      providerId: component._id,
      runtimeBinding: `${makePropSafe(component._id)}`,
      readableBinding: `${component._instanceName}`,
    }
  })
}

/**
>>>>>>> 4403c1fa
 * Gets a schema for a datasource object.
 */
export const getSchemaForDatasource = datasource => {
  let schema, table
  if (datasource) {
    const { type } = datasource
    if (type === "query") {
      const queries = get(backendUiStore).queries
      table = queries.find(query => query._id === datasource._id)
    } else {
      const tables = get(backendUiStore).tables
      table = tables.find(table => table._id === datasource.tableId)
    }
    if (table) {
      if (type === "view") {
        schema = cloneDeep(table.views?.[datasource.name]?.schema)
      } else {
        schema = cloneDeep(table.schema)
      }
    }
  }
  return { schema, table }
}

/**
 * utility function for the readableToRuntimeBinding and runtimeToReadableBinding.
 */
function bindingReplacement(bindableProperties, textWithBindings, convertTo) {
  const convertFrom =
    convertTo === "runtimeBinding" ? "readableBinding" : "runtimeBinding"
  if (typeof textWithBindings !== "string") {
    return textWithBindings
  }
  const convertFromProps = bindableProperties
    .map(el => el[convertFrom])
    .sort((a, b) => {
      return b.length - a.length
    })
  const boundValues = textWithBindings.match(CAPTURE_VAR_INSIDE_TEMPLATE) || []
  let result = textWithBindings
  for (let boundValue of boundValues) {
    let newBoundValue = boundValue
    for (let from of convertFromProps) {
      if (newBoundValue.includes(from)) {
        const binding = bindableProperties.find(el => el[convertFrom] === from)
        newBoundValue = newBoundValue.replace(from, binding[convertTo])
      }
    }
    result = result.replace(boundValue, newBoundValue)
  }
  return result
}

/**
 * Converts a readable data binding into a runtime data binding
 */
export function readableToRuntimeBinding(bindableProperties, textWithBindings) {
  return bindingReplacement(
    bindableProperties,
    textWithBindings,
    "runtimeBinding"
  )
}

/**
 * Converts a runtime data binding into a readable data binding
 */
export function runtimeToReadableBinding(bindableProperties, textWithBindings) {
  return bindingReplacement(
    bindableProperties,
    textWithBindings,
    "readableBinding"
  )
}<|MERGE_RESOLUTION|>--- conflicted
+++ resolved
@@ -1,12 +1,8 @@
 import { cloneDeep } from "lodash/fp"
 import { get } from "svelte/store"
 import { backendUiStore, store } from "builderStore"
-<<<<<<< HEAD
 import { findComponentPath } from "./storeUtils"
-=======
-import { findAllMatchingComponents, findComponentPath } from "./storeUtils"
 import { makePropSafe } from "@budibase/string-templates"
->>>>>>> 4403c1fa
 import { TableNames } from "../constants"
 
 // Regex to match all instances of template strings
@@ -179,33 +175,6 @@
 }
 
 /**
-<<<<<<< HEAD
-=======
- * Gets all bindable components. These are form components which allow their
- * values to be bound to.
- */
-export const getComponentBindings = rootComponent => {
-  if (!rootComponent) {
-    return []
-  }
-  const componentSelector = component => {
-    const type = component._component
-    const definition = store.actions.components.getDefinition(type)
-    return definition?.bindable
-  }
-  const components = findAllMatchingComponents(rootComponent, componentSelector)
-  return components.map(component => {
-    return {
-      type: "instance",
-      providerId: component._id,
-      runtimeBinding: `${makePropSafe(component._id)}`,
-      readableBinding: `${component._instanceName}`,
-    }
-  })
-}
-
-/**
->>>>>>> 4403c1fa
  * Gets a schema for a datasource object.
  */
 export const getSchemaForDatasource = datasource => {
