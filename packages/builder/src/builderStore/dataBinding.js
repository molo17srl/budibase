--- conflicted
+++ resolved
@@ -1,16 +1,11 @@
 import { cloneDeep } from "lodash/fp"
 import { get } from "svelte/store"
-<<<<<<< HEAD
-import { backendUiStore, store } from "builderStore"
-import { findComponent, findComponentPath } from "./storeUtils"
-=======
 import { store } from "builderStore"
 import {
   tables as tablesStore,
   queries as queriesStores,
 } from "stores/backend/"
 import { findComponentPath } from "./storeUtils"
->>>>>>> e57fc278
 import { makePropSafe } from "@budibase/string-templates"
 import { TableNames } from "../constants"
 
@@ -199,12 +194,6 @@
  */
 const getUserBindings = () => {
   let bindings = []
-<<<<<<< HEAD
-  const { schema } = getSchemaForDatasource({
-    type: "table",
-    tableId: TableNames.USERS,
-  })
-=======
   const tables = get(tablesStore).list
   const userTable = tables.find(table => table._id === TableNames.USERS)
   const schema = {
@@ -212,7 +201,6 @@
     _id: { type: "string" },
     _rev: { type: "string" },
   }
->>>>>>> e57fc278
   const keys = Object.keys(schema).sort()
   const safeUser = makePropSafe("user")
   keys.forEach(key => {
