--- conflicted
+++ resolved
@@ -371,15 +371,8 @@
   for (let boundValue of boundValues) {
     let newBoundValue = boundValue
     for (let from of convertFromProps) {
-<<<<<<< HEAD
       if (shouldReplaceBinding(newBoundValue, from, convertTo)) {
         const binding = bindableProperties.find(el => el[convertFrom] === from)
-=======
-      if (newBoundValue.includes(from)) {
-        const binding = bindableProperties.find(
-          (el) => el[convertFrom] === from
-        )
->>>>>>> 2a6bea61
         newBoundValue = newBoundValue.replace(from, binding[convertTo])
       }
     }
