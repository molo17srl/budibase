--- conflicted
+++ resolved
@@ -73,38 +73,12 @@
 
 const contextToBindables = (tables, walkResult) => context => {
   const contextParentPath = getParentPath(walkResult, context)
-<<<<<<< HEAD
-  const isTable = context.table?.isTable || typeof context.table === "string"
-  const tableId =
-    typeof context.table === "string" ? context.table : context.table.tableId
+  const tableId = context.table?.tableId ?? context.table
   const table = tables.find(table => table._id === tableId)
-
-  // Avoid crashing whenever no data source has been selected
-  if (table == null) {
-    return []
-  }
-
-  const newBindable = key => ({
-    type: "context",
-    instance: context.instance,
-    // how the binding expression persists, and is used in the app at runtime
-    runtimeBinding: `${contextParentPath}data.${key}`,
-    // how the binding exressions looks to the user of the builder
-    readableBinding: `${context.instance._instanceName}.${table.name}.${key}`,
-    // table / view info
-    table: context.table,
-  })
-
-  // see TableViewSelect.svelte for the format of context.table
-  // ... this allows us to bind to Table schemas, or View schemas
-  const schema = isTable ? table.schema : table.views[context.table.name].schema
-=======
-  const modelId = context.model?.modelId ?? context.model
-  const model = models.find(model => model._id === modelId)
   let schema =
-    context.model?.type === "view"
-      ? model?.views?.[context.model.name]?.schema
-      : model?.schema
+    context.table?.type === "view"
+      ? table?.views?.[context.table.name]?.schema
+      : table?.schema
 
   // Avoid crashing whenever no data source has been selected
   if (!schema) {
@@ -124,12 +98,11 @@
       // how the binding expression persists, and is used in the app at runtime
       runtimeBinding: `${contextParentPath}data.${runtimeBoundKey}`,
       // how the binding expressions looks to the user of the builder
-      readableBinding: `${context.instance._instanceName}.${model.name}.${key}`,
-      // model / view info
-      model: context.model,
+      readableBinding: `${context.instance._instanceName}.${table.name}.${key}`,
+      // table / view info
+      table: context.table,
     }
   }
->>>>>>> d8e349dd
 
   return (
     Object.entries(schema)
