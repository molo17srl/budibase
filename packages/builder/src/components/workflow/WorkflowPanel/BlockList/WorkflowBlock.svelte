<script>
  import { workflowStore } from "builderStore"

  export let blockType
  export let blockDefinition
  export let actionId

  function addBlockToWorkflow() {
    workflowStore.actions.addBlockToWorkflow({
      ...blockDefinition,
      args: blockDefinition.args || {},
      actionId,
      type: blockType,
    })
  }
</script>

<<<<<<< HEAD
<div class="workflow-block hoverable" on:click={addBlockToWorkflow}>
  <div class="icon">
=======
<div
  class="workflow-block hoverable"
  on:click={addBlockToWorkflow}
  data-cy={actionId}>
  <div>
>>>>>>> c9afb9be
    <i class={blockDefinition.icon} />
  </div>
  <div class="workflow-text">
    <h4>{blockDefinition.name}</h4>
    <p>{blockDefinition.description}</p>
  </div>
</div>

<style>
  .workflow-block {
    display: grid;
    grid-template-columns: 40px auto;
    align-items: center;
    margin-top: 16px;
    padding: 16px 0px;
    border-radius: var(--border);
  }

  .workflow-block:hover {
    background-color: var(--grey-1);
  }

  .workflow-text {
    margin-left: 12px;
  }

  .icon {
    height: 40px;
    width: 40px;
    background: var(--blue-light);
    display: flex;
    align-items: center;
    justify-content: center;
  }

  i {
    color: var(--grey-7);
    font-size: 20px;
  }

  h4 {
    font-size: 14px;
    font-weight: 500;
    margin-bottom: 5px;
  }

  p {
    font-size: 12px;
    color: var(--grey-7);
    margin: 0;
  }
</style><|MERGE_RESOLUTION|>--- conflicted
+++ resolved
@@ -15,16 +15,12 @@
   }
 </script>
 
-<<<<<<< HEAD
-<div class="workflow-block hoverable" on:click={addBlockToWorkflow}>
-  <div class="icon">
-=======
+
 <div
   class="workflow-block hoverable"
   on:click={addBlockToWorkflow}
   data-cy={actionId}>
   <div>
->>>>>>> c9afb9be
     <i class={blockDefinition.icon} />
   </div>
   <div class="workflow-text">
