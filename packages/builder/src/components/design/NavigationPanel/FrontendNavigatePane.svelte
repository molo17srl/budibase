<script>
  import { onMount } from "svelte"
  import { goto, params } from "@roxi/routify"
  import {
    store,
    allScreens,
    selectedAccessRole,
    screenSearchString,
  } from "builderStore"
  import { roles } from "stores/backend"
  import ComponentNavigationTree from "components/design/NavigationPanel/ComponentNavigationTree/index.svelte"
  import Layout from "components/design/NavigationPanel/Layout.svelte"
  import NewScreenModal from "components/design/NavigationPanel/NewScreenModal.svelte"
  import NewLayoutModal from "components/design/NavigationPanel/NewLayoutModal.svelte"
  import { Icon, Modal, Select, Search, Tabs, Tab } from "@budibase/bbui"

  const tabs = [
    {
      title: "Screens",
      key: "screen",
    },
    {
      title: "Layouts",
      key: "layout",
    },
  ]

  let modal
<<<<<<< HEAD
  $: selected = tabs.find((t) => t.key === $params.assetType).title
=======
  $: selected = tabs.find(t => t.key === $params.assetType)?.title || "Screens"
>>>>>>> 7e4ab6af

  const navigate = ({ detail }) => {
    const { key } = tabs.find((t) => t.title === detail)
    $goto(`../${key}`)
  }

  const updateAccessRole = (event) => {
    const role = event.detail

    // Select a valid screen with this new role - otherwise we'll not be
    // able to change role at all because ComponentNavigationTree will kick us
    // back the current role again because the same screen ID is still selected
    const firstValidScreenId = $allScreens.find(
      (screen) => screen.routing.roleId === role
    )?._id
    if (firstValidScreenId) {
      store.actions.screens.select(firstValidScreenId)
    }

    // Otherwise clear the selected screen ID so that the first new valid screen
    // can be selected by ComponentNavigationTree
    else {
      store.update((state) => {
        state.selectedScreenId = null
        return state
      })
    }

    selectedAccessRole.set(role)
  }

  onMount(() => {
    store.actions.routing.fetch()
  })
</script>

<div class="title">
  <Tabs {selected} on:select={navigate}>
    <Tab title="Screens">
      <div class="tab-content-padding">
        <div class="role-select">
          <Select
            on:change={updateAccessRole}
            value={$selectedAccessRole}
            label="Filter by Access"
            getOptionLabel={(role) => role.name}
            getOptionValue={(role) => role._id}
            options={$roles}
          />
          <Search
            placeholder="Enter a route to search"
            label="Search Screens"
            bind:value={$screenSearchString}
          />
        </div>
        <div class="nav-items-container">
          <ComponentNavigationTree />
        </div>
        <Modal bind:this={modal}>
          <NewScreenModal />
        </Modal>
      </div>
    </Tab>
    <Tab title="Layouts">
      <div class="tab-content-padding">
        <i
          on:click={modal.show}
          data-cy="new-layout"
          class="ri-add-circle-fill"
        />
        {#each $store.layouts as layout, idx (layout._id)}
          <Layout {layout} border={idx > 0} />
        {/each}
        <Modal bind:this={modal}>
          <NewLayoutModal />
        </Modal>
      </div>
    </Tab>
  </Tabs>
  <div class="add-button">
    <Icon hoverable name="AddCircle" on:click={modal.show} />
  </div>
</div>

<style>
  .title {
    display: flex;
    flex-direction: column;
    justify-content: flex-start;
    align-items: stretch;
    position: relative;
  }
  .add-button {
    position: absolute;
<<<<<<< HEAD
    top: var(--spectrum-alias-item-padding-l);
    bottom: 0;
    right: var(--spectrum-alias-item-padding-l);
=======
    top: var(--spacing-l);
    right: var(--spacing-xl);
  }
  .title i:hover {
    cursor: pointer;
    color: var(--blue);
>>>>>>> 7e4ab6af
  }

  .role-select {
    display: flex;
    flex-direction: column;
    justify-content: flex-start;
    align-items: stretch;
    margin-bottom: var(--spacing-m);
    gap: var(--spacing-m);
  }

  .tab-content-padding {
<<<<<<< HEAD
    padding: 0 var(--spectrum-alias-item-padding-m);
=======
    padding: 0 var(--spacing-xl);
>>>>>>> 7e4ab6af
  }
</style><|MERGE_RESOLUTION|>--- conflicted
+++ resolved
@@ -26,11 +26,8 @@
   ]
 
   let modal
-<<<<<<< HEAD
-  $: selected = tabs.find((t) => t.key === $params.assetType).title
-=======
-  $: selected = tabs.find(t => t.key === $params.assetType)?.title || "Screens"
->>>>>>> 7e4ab6af
+  $: selected =
+    tabs.find((t) => t.key === $params.assetType)?.title || "Screens"
 
   const navigate = ({ detail }) => {
     const { key } = tabs.find((t) => t.title === detail)
@@ -125,18 +122,12 @@
   }
   .add-button {
     position: absolute;
-<<<<<<< HEAD
-    top: var(--spectrum-alias-item-padding-l);
-    bottom: 0;
-    right: var(--spectrum-alias-item-padding-l);
-=======
     top: var(--spacing-l);
     right: var(--spacing-xl);
   }
   .title i:hover {
     cursor: pointer;
     color: var(--blue);
->>>>>>> 7e4ab6af
   }
 
   .role-select {
@@ -149,10 +140,6 @@
   }
 
   .tab-content-padding {
-<<<<<<< HEAD
-    padding: 0 var(--spectrum-alias-item-padding-m);
-=======
     padding: 0 var(--spacing-xl);
->>>>>>> 7e4ab6af
   }
 </style>