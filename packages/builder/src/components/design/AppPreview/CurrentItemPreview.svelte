--- conflicted
+++ resolved
@@ -32,7 +32,7 @@
     .component("@budibase/standard-components/screenslot")
     .instanceName("Content Placeholder")
     .json()
-  
+
   // Messages that can be sent from the iframe preview to the builder
   // Budibase events are and initalisation events
   const MessageTypes = {
@@ -40,7 +40,6 @@
     READY: "ready",
     ERROR: "error",
     BUDIBASE: "type",
-    KEYDOWN: "keydown"
   }
 
   // Construct iframe template
@@ -69,7 +68,7 @@
     theme: $store.theme,
     customTheme: $store.customTheme,
     previewDevice: $store.previewDevice,
-    messagePassing: $store.clientFeatures.messagePassing
+    messagePassing: $store.clientFeatures.messagePassing,
   }
 
   // Saving pages and screens to the DB causes them to have _revs.
@@ -111,47 +110,48 @@
         loading = false
         error = event.error || "An unknown error occurred"
       },
-      [MessageTypes.KEYDOWN]: handleKeydownEvent
     }
 
     const messageHandler = handlers[message.data.type] || handleBudibaseEvent
     messageHandler(message)
   }
 
-<<<<<<< HEAD
-    // Add listener for events sent by client library in preview
-    iframe.contentWindow.addEventListener("bb-event", handleBudibaseEvent)
-=======
   onMount(() => {
     window.addEventListener("message", receiveMessage)
     if (!$store.clientFeatures.messagePassing) {
       // Legacy - remove in later versions of BB
-      iframe.contentWindow.addEventListener("ready", () => {
-        receiveMessage({ data: { type: MessageTypes.READY }})
-      }, { once: true })
-      iframe.contentWindow.addEventListener("error", event => {
-        receiveMessage({ data: { type: MessageTypes.ERROR, error: event.detail }})
-      }, { once: true })
+      iframe.contentWindow.addEventListener(
+        "ready",
+        () => {
+          receiveMessage({ data: { type: MessageTypes.READY } })
+        },
+        { once: true }
+      )
+      iframe.contentWindow.addEventListener(
+        "error",
+        event => {
+          receiveMessage({
+            data: { type: MessageTypes.ERROR, error: event.detail },
+          })
+        },
+        { once: true }
+      )
       // Add listener for events sent by client library in preview
       iframe.contentWindow.addEventListener("bb-event", handleBudibaseEvent)
-      iframe.contentWindow.addEventListener("keydown", handleKeydownEvent)
-    }  
->>>>>>> 3db13562
+    }
   })
 
   // Remove all iframe event listeners on component destroy
   onDestroy(() => {
     if (iframe.contentWindow) {
-<<<<<<< HEAD
-      iframe.contentWindow.removeEventListener("bb-event", handleBudibaseEvent)
-=======
       window.removeEventListener("message", receiveMessage)
       if (!$store.clientFeatures.messagePassing) {
         // Legacy - remove in later versions of BB
-        iframe.contentWindow.removeEventListener("bb-event", handleBudibaseEvent)
-        iframe.contentWindow.removeEventListener("keydown", handleKeydownEvent)
+        iframe.contentWindow.removeEventListener(
+          "bb-event",
+          handleBudibaseEvent
+        )
       }
->>>>>>> 3db13562
     }
   })
 
@@ -192,22 +192,6 @@
     }
   }
 
-<<<<<<< HEAD
-=======
-  const handleKeydownEvent = event => {
-    const { key } = event.data || event
-    if (
-      (key === "Delete" || key === "Backspace") &&
-      selectedComponentId &&
-      ["input", "textarea"].indexOf(
-        iframe.contentWindow.document.activeElement?.tagName.toLowerCase()
-      ) === -1
-    ) {
-      confirmDeleteComponent(selectedComponentId)
-    }
-  }
-
->>>>>>> 3db13562
   const confirmDeleteComponent = componentId => {
     idToDelete = componentId
     confirmDeleteDialog.show()
