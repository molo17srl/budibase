export default `
<html>
  <head>
    <link rel="stylesheet" href="https://rsms.me/inter/inter.css" />
    <link rel="preconnect" href="https://fonts.gstatic.com" />
    <link
      href="https://fonts.googleapis.com/css2?family=Source+Sans+Pro:wght@400;600;700&display=swap"
      rel="stylesheet"
    />
    <link
      href="https://cdn.jsdelivr.net/npm/remixicon@2.5.0/fonts/remixicon.css"
      rel="stylesheet"
    />
    <style>
      html, body {
        padding: 0;
        margin: 0;
      }
      html {
        height: calc(100% - 16px);
        width: calc(100% - 16px);
        overflow: hidden;
        margin: 8px;
        display: flex;
        flex-direction: column;
        justify-content: flex-start;
        align-items: stretch;
      }
      html.loaded {
<<<<<<< HEAD
              box-shadow: 0 2px 8px -2px rgba(0, 0, 0, 0.1);

=======
        box-shadow: 0 2px 8px -2px rgba(0, 0, 0, 0.1);
>>>>>>> 6a0acffe
      }
      body {
        flex: 1 1 auto;
        overflow: hidden;
      }
  
      *,
      *:before,
      *:after {
        box-sizing: border-box;
      }
    </style>
    <script src='{{ CLIENT_LIB_PATH }}'></script>
    <script>
      function receiveMessage(event) { 
        if (!event.data) {
          return
        }

        // Extract data from message
        const {
          selectedComponentId,
          layout,
          screen,
          previewType,
          appId,
          theme
        } = JSON.parse(event.data)

        // Set some flags so the app knows we're in the builder
        window["##BUDIBASE_IN_BUILDER##"] = true
        window["##BUDIBASE_APP_ID##"] = appId
        window["##BUDIBASE_PREVIEW_LAYOUT##"] = layout
        window["##BUDIBASE_PREVIEW_SCREEN##"] = screen
        window["##BUDIBASE_SELECTED_COMPONENT_ID##"] = selectedComponentId
        window["##BUDIBASE_PREVIEW_ID##"] = Math.random()
        window["##BUDIBASE_PREVIEW_TYPE##"] = previewType
        window["##BUDIBASE_PREVIEW_THEME##"] = theme

        // Initialise app
        try {
          if (window.loadBudibase) {
            window.loadBudibase()
            document.documentElement.classList.add("loaded")
          } else {
            throw "The client library couldn't be loaded"
          }
        } catch (error) {
          window.dispatchEvent(new CustomEvent("error", { detail: error }))
        }
      }

      window.addEventListener("message", receiveMessage)
      window.dispatchEvent(new Event("ready"))
    </script>
  </head>
  <body/>
</html>
`<|MERGE_RESOLUTION|>--- conflicted
+++ resolved
@@ -27,12 +27,7 @@
         align-items: stretch;
       }
       html.loaded {
-<<<<<<< HEAD
-              box-shadow: 0 2px 8px -2px rgba(0, 0, 0, 0.1);
-
-=======
         box-shadow: 0 2px 8px -2px rgba(0, 0, 0, 0.1);
->>>>>>> 6a0acffe
       }
       body {
         flex: 1 1 auto;
