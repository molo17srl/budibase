--- conflicted
+++ resolved
@@ -71,9 +71,8 @@
       <TextArea
         thin
         bind:value
-<<<<<<< HEAD
-        placeholder="Add text, or click the objects on the left to add them to the
-        textbox." />
+        placeholder="Add text, or click the objects on the left to add them to
+        the textbox." />
       {#if !valid}
         <p class="syntax-error">
           Current Handlebars syntax is invalid, please check the guide
@@ -81,10 +80,6 @@
           for more details.
         </p>
       {/if}
-=======
-        placeholder="Add text, or click the objects on the left to add them to
-        the textbox." />
->>>>>>> 497c87ce
     </div>
   </div>
 </div>
