--- conflicted
+++ resolved
@@ -96,51 +96,4 @@
   event: {
     default: [],
   }
-<<<<<<< HEAD
-};
-=======
-
-  return p
-}
-
-export const expandComponentDefinition = componentDefinition => {
-  const expandedProps = {}
-  const expandedComponent = { ...componentDefinition }
-
-  for (let p in componentDefinition.props) {
-    expandedProps[p] = expandSingleProp(componentDefinition.props[p])
-  }
-
-  expandedComponent.props = expandedProps
-
-  if (expandedComponent.children !== false) {
-    expandedComponent.children = true
-  }
-
-  return expandedComponent
-}
-
-const isEvent = e =>
-  isPlainObject(e) &&
-  isString(e[EVENT_TYPE_MEMBER_NAME]) &&
-  isPlainObject(e.parameters)
-
-const isEventList = e => isArray(e) && every(isEvent)(e)
-
-const emptyState = () => {
-  const s = {}
-  s[BB_STATE_BINDINGPATH] = ""
-  return s
-}
-
-export const types = {
-  string: propType(() => "", isString, defaultDef("string")),
-  bool: propType(() => false, isBoolean, defaultDef("bool")),
-  number: propType(() => 0, isNumber, defaultDef("number")),
-  options: propType(() => "", isString, defaultDef("options")),
-  asset: propType(() => "", isString, defaultDef("asset")),
-  event: propType(() => [], isEventList, defaultDef("event")),
-  state: propType(() => emptyState(), isBound, defaultDef("state")),
-  colour: propType(() => "#000000", isString, defaultDef("colour")),
-}
->>>>>>> ecfef63e
+};