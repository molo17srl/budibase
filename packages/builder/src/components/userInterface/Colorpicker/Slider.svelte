--- conflicted
+++ resolved
@@ -10,30 +10,19 @@
   let slider
   let sliderWidth = 0
 
-<<<<<<< HEAD
-  function handleClick(mouseX) {
-    const { left, width } = slider.getBoundingClientRect()
-    let clickPosition = mouseX - left
-=======
   function onSliderChange(mouseX, isDrag = false) {
     const { left, width } = slider.getBoundingClientRect();
     let clickPosition = mouseX - left;
->>>>>>> 5b600c4f
 
     let percentageClick = (clickPosition / sliderWidth).toFixed(2)
 
     if (percentageClick >= 0 && percentageClick <= 1) {
-<<<<<<< HEAD
-      let value = type === "hue" ? 360 * percentageClick : percentageClick
-      dispatch("change", value)
-=======
       let value =
         type === "hue"
           ? 360 * percentageClick
           : percentageClick;
       
       dispatch("change", {color: value, isDrag});
->>>>>>> 5b600c4f
     }
   }
 
@@ -96,9 +85,6 @@
     background-color: #ffffff;
     cursor: grab;
   }
-<<<<<<< HEAD
-</style>
-=======
 </style>
 
 <div
@@ -114,5 +100,4 @@
     on:dragend
     class="slider-thumb"
     {style} />
-</div>
->>>>>>> 5b600c4f
+</div>