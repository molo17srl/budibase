--- conflicted
+++ resolved
@@ -1,14 +1,9 @@
 <script>
-<<<<<<< HEAD
-  import { onMount, createEventDispatcher } from "svelte"
-
-=======
   import { onMount, createEventDispatcher } from "svelte";
   import { fade } from 'svelte/transition';
   import Swatch from "./Swatch.svelte";
   import CheckedBackground from "./CheckedBackground.svelte"
   import {buildStyle} from "./helpers.js"
->>>>>>> c9afb9be
   import {
     getColorFormat,
     convertToHSVA,
@@ -19,10 +14,6 @@
   import ButtonGroup from "./ButtonGroup.svelte"
   import Input from "./Input.svelte"
 
-<<<<<<< HEAD
-  export let value = "#3ec1d3ff"
-  export let format = "hexa"
-=======
   export let value = "#3ec1d3ff";
   export let swatches = [] //TODO: Safe swatches - limit to 12. warn in console
   export let disableSwatches = false
@@ -33,7 +24,6 @@
   export let pickerWidth = 0;
 
   let adder = null;
->>>>>>> c9afb9be
 
   let h = null
   let s = null
@@ -84,34 +74,6 @@
 
   //fired by choosing a color from the palette
   function setSaturationAndValue({ detail }) {
-<<<<<<< HEAD
-    s = detail.s
-    v = detail.v
-    value = convertHsvaToFormat([h, s, v, a], format)
-    dispatch("change", value)
-  }
-
-  function setHue(hue) {
-    h = hue
-    value = convertHsvaToFormat([h, s, v, a], format)
-  }
-
-  function setAlpha(alpha) {
-    a = alpha === "1.00" ? "1" : alpha
-    value = convertHsvaToFormat([h, s, v, a], format)
-  }
-
-  function changeFormatAndConvert(f) {
-    format = f
-    console.log(f)
-    value = convertHsvaToFormat([h, s, v, a], format)
-  }
-
-  function handleColorInput(text) {
-    let f = getColorFormat(text)
-    if (f) {
-      format = f
-=======
     s = detail.s;
     v = detail.v;
     value = convertHsvaToFormat([h, s, v, a], format);
@@ -146,13 +108,10 @@
   function handleColorInput(text) {
     let format = getColorFormat(text)
     if(format) {
->>>>>>> c9afb9be
       value = text
       convertAndSetHSVA()
     }
   }
-<<<<<<< HEAD
-=======
 
   function dispatchInputChange() {
     if(format) {
@@ -189,7 +148,6 @@
     $: border = (v > 90 && s < 5) ? "1px dashed #dedada" : ""
     $: style = buildStyle({background: value, border})
     $: shrink = swatches.length > 0
->>>>>>> c9afb9be
 </script>
 
 <div class="colorpicker-container">
@@ -244,10 +202,7 @@
     padding: 8px;
     background: white;
     border: 1px solid #d2d2d2;
-<<<<<<< HEAD
-=======
     color: #777373;
->>>>>>> c9afb9be
   }
 
   .alpha-hue-panel {
@@ -299,9 +254,6 @@
     justify-content: center;
     padding-top: 3px;
   }
-<<<<<<< HEAD
-</style>
-=======
 </style>
 
 <div class="colorpicker-container" bind:clientHeight={pickerHeight} bind:clientWidth={pickerWidth}>
@@ -353,5 +305,4 @@
     </div>
   </div>
 
-</div>
->>>>>>> c9afb9be
+</div>