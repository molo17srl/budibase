--- conflicted
+++ resolved
@@ -174,15 +174,9 @@
     }
   }
 
-<<<<<<< HEAD
-  $: border = v > 90 && s < 5 ? "1px dashed #dedada" : ""
-  $: selectedColorStyle = buildStyle({ background: value, border })
-  $: hasSwatches = swatches.length > 0
-=======
   $: border = v > 90 && s < 5 ? "1px dashed #dedada" : "";
   $: selectedColorStyle = buildStyle({ background: value, border });
   $: hasSwatches = swatches.length > 0;
->>>>>>> cf82bf9e
 </script>
 
 <style>
