--- conflicted
+++ resolved
@@ -72,13 +72,16 @@
   $: templatesByComponent = groupBy(t => t.component)($store.templates)
   $: hierarchy = $store.hierarchy
   $: libraryModules = $store.libraries
-  $: standaloneTemplates = pipe(templatesByComponent, [
-    values,
-    flatten,
-    filter(t => !$store.components.some(c => c.name === t.component)),
-    map(t => ({ name: splitName(t.component).componentName, template: t })),
-    uniqBy(t => t.name),
-  ])
+  $: standaloneTemplates = pipe(
+    templatesByComponent,
+    [
+      values,
+      flatten,
+      filter(t => !$store.components.some(c => c.name === t.component)),
+      map(t => ({ name: splitName(t.component).componentName, template: t })),
+      uniqBy(t => t.name),
+    ]
+  )
 </script>
 
 <div class="root">
@@ -92,13 +95,14 @@
     {/each}
   </ul>
   <div class="panel">
-<<<<<<< HEAD
+    <!-- <Tab
+      list={selectedCategory}
+      on:selectItem={e => onComponentChosen(e.detail)} /> -->
     <Tab
       list={selectedCategory}
-      on:selectItem={e => onComponentChosen(e.detail)} />
-=======
-    <Tab list={selectedCategory} {onTemplateChosen} {toggleTab} />
->>>>>>> c51ee3f0
+      on:selectItem={e => onComponentChosen(e.detail)}
+      {onTemplateChosen}
+      {toggleTab} />
   </div>
 </div>
 
