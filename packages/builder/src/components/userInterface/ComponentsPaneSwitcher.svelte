<script>
  import { store } from "builderStore/"
  import ComponentPropertiesPanel from "./ComponentPropertiesPanel.svelte"
  import ComponentSelectionList from "./ComponentSelectionList.svelte"

  const PROPERTIES_TAB = "properties"
  const COMPONENT_SELECTION_TAB = "components"

  let selected = PROPERTIES_TAB

  const isSelected = tab => selected === tab

  const selectTab = tab => (selected = tab)

  const toggleTab = () =>
    (selected =
      selected === PROPERTIES_TAB ? COMPONENT_SELECTION_TAB : PROPERTIES_TAB)
</script>

<div class="root">
  {#if $store.currentFrontEndType === 'page' || $store.screens.length}
    <div class="switcher">

      <button
        class:selected={selected === COMPONENT_SELECTION_TAB}
        on:click={() => selectTab(COMPONENT_SELECTION_TAB)}>
        Add
      </button>

      <button
        class:selected={selected === PROPERTIES_TAB}
        on:click={() => selectTab(PROPERTIES_TAB)}>
        Edit
      </button>

    </div>

    <div class="panel">
      {#if selected === PROPERTIES_TAB}
        <ComponentPropertiesPanel {toggleTab} />
      {/if}

      {#if selected === COMPONENT_SELECTION_TAB}
        <ComponentSelectionList {toggleTab} />
      {/if}

    </div>
  {/if}

</div>

<style>
<<<<<<< HEAD
  .root {
    height: 100%;
    display: flex;
    flex-direction: column;
    padding: 20px 0;
    border-left: solid 1px #e8e8ef;
  }

=======
>>>>>>> f0eda412
  .switcher {
    display: flex;
    margin: 0px 20px 20px 20px;
  }

  .switcher > button {
    display: inline-block;
    border: none;
    margin: 0;
    padding: 0;
    cursor: pointer;
    font-size: 18px;
    font-weight: 700;
    color: var(--ink-lighter);
    margin-right: 20px;
  }

  .switcher > .selected {
    color: var(--ink);
  }
</style><|MERGE_RESOLUTION|>--- conflicted
+++ resolved
@@ -50,7 +50,6 @@
 </div>
 
 <style>
-<<<<<<< HEAD
   .root {
     height: 100%;
     display: flex;
@@ -59,8 +58,6 @@
     border-left: solid 1px #e8e8ef;
   }
 
-=======
->>>>>>> f0eda412
   .switcher {
     display: flex;
     margin: 0px 20px 20px 20px;
