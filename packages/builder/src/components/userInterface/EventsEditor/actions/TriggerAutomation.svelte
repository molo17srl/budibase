--- conflicted
+++ resolved
@@ -54,13 +54,8 @@
   <div class="radio-container" on:click={setNew}>
     <input
       type="radio"
-<<<<<<< HEAD
-      value="new"
-      bind:group={newOrExisting}
-=======
       value={AUTOMATION_STATUS.NEW}
       bind:group={automationStatus}
->>>>>>> 1b172121
       disabled={!hasAutomations} />
 
     <Label disabled={!hasAutomations}>Create a new automation</Label>
@@ -69,13 +64,8 @@
   <div class="radio-container" on:click={setExisting}>
     <input
       type="radio"
-<<<<<<< HEAD
-      value="existing"
-      bind:group={newOrExisting}
-=======
       value={AUTOMATION_STATUS.EXISTING}
       bind:group={automationStatus}
->>>>>>> 1b172121
       disabled={!hasAutomations} />
 
     <Label disabled={!hasAutomations}>Use an existing automation</Label>
@@ -83,11 +73,7 @@
 
   <Label size="m" color="dark">Automation</Label>
 
-<<<<<<< HEAD
-  {#if newOrExisting === 'existing'}
-=======
   {#if automationStatus === AUTOMATION_STATUS.EXISTING}
->>>>>>> 1b172121
     <Select
       secondary
       bind:value={parameters.automationId}
@@ -106,11 +92,7 @@
 
   <SaveFields
     parameterFields={parameters.fields}
-<<<<<<< HEAD
-    schemaFields={newOrExisting === 'existing' && selectedAutomation && selectedAutomation.schema}
-=======
     schemaFields={automationStatus === AUTOMATION_STATUS.EXISTING && selectedAutomation && selectedAutomation.schema}
->>>>>>> 1b172121
     fieldLabel="Field"
     on:fieldschanged={onFieldsChanged} />
 </div>
