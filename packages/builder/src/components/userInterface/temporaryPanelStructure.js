export default {
  categories: [
    {
      name: 'Basic',
      isCategory: true,
      children: [
        {
          _component: "@budibase/standard-components/container",
          name: 'Container',
          description: 'This component contains things within itself',
          icon: 'ri-layout-row-fill',
          commonProps: {},
          children: []
        },
        {
          name: 'Text',
          description: 'This is a simple text component',
          icon: 'ri-t-box-fill',
          commonProps: {},
          children: [
            {
              _component: '@budibase/standard-components/heading',
              name: 'Headline',
              icon: 'headline',
              props: {
                type: {
                  type: "options",
                  options: ["h1", "h2", "h3", "h4", "h5", "h6"],
                  default: "h1",
                },
                text: "string",
              },
            },
            {
              _component: '@budibase/standard-components/text',
              name: 'Paragraph',
              icon: 'paragraph',
              props: {}
            }
          ]
        },
        {
<<<<<<< HEAD
          name: 'Button',
          description: 'A basic html button that is ready for styling',
          icon: 'ri-radio-button-fill',
          commonProps: {},
          children: []
        },
        {
          name: 'Icon',
          description: 'A basic component for displaying icons',
          icon: 'ri-sun-fill',
          commonProps: {},
          children: []
        },
        {
          name: 'Avatar',
          description: 'A basic component for rendering an avatar',
          icon: 'ri-user-smile-fill',
          commonProps: {},
          children: []
        },
        {
          name: 'Link',
          description: 'A basic link component for internal and external links',
          icon: 'ri-link',
          commonProps: {},
          children: []
        }
      ]
    },
    {
      name: 'Form',
      isCategory: true,
      children: [
        {
=======
          _component: "@budibase/standard-components/button",
>>>>>>> c51ee3f0
          name: 'Button',
          description: 'A basic html button that is ready for styling',
          icon: 'ri-radio-button-fill',
          commonProps: {},
          children: []
        },
        {
          name: 'Icon',
          description: 'A basic component for displaying icons',
          icon: 'ri-sun-fill',
          commonProps: {},
          children: []
        },
        {
          name: 'Avatar',
          description: 'A basic component for rendering an avatar',
          icon: 'ri-user-smile-fill',
          commonProps: {},
          children: []
        },
        {
          name: 'Link',
          description: 'A basic link component for internal and external links',
          icon: 'ri-link',
          commonProps: {},
          children: []
        }
      ]
    },
    {
      name: 'Blocks',
      isCategory: true,
      children: [
        {
          _component: "@budibase/materialdesign-components/BasicCard",
          name: 'Card',
          description: 'A basic card component that can contain content and actions.',
          icon: 'ri-layout-bottom-line',
          commonProps: {},
          children: []
        },
        {
          name: 'Login',
          description: 'A component that automatically generates a login screen for your app.',
          icon: 'ri-login-box-fill',
          commonProps: {},
          children: []
        },
        {
          name: 'Navbar',
          description: 'A component for handling the navigation within your app.',
          icon: 'ri-navigation-fill',
          commonProps: {},
          children: []
        }
      ]
    },
    {
      name: 'Data',
      isCategory: true,
      children: [
        {
          name: 'Table',
          description: 'A component that generates a table from your data.',
          icon: 'ri-archive-drawer-fill',
          commonProps: {},
          children: []
        },
        {
          name: 'Form',
          description: 'A component that generates a form from your data.',
          icon: 'ri-file-edit-fill',
          commonProps: {},
          component: "@budibase/materialdesign-components/Form",
          template: {
            component: "@budibase/materialdesign-components/Form",
            description: "Form for saving a record",
            name: "@budibase/materialdesign-components/recordForm",
          },
          children: []
        }
      ]
    },
  ]
}<|MERGE_RESOLUTION|>--- conflicted
+++ resolved
@@ -40,44 +40,7 @@
           ]
         },
         {
-<<<<<<< HEAD
-          name: 'Button',
-          description: 'A basic html button that is ready for styling',
-          icon: 'ri-radio-button-fill',
-          commonProps: {},
-          children: []
-        },
-        {
-          name: 'Icon',
-          description: 'A basic component for displaying icons',
-          icon: 'ri-sun-fill',
-          commonProps: {},
-          children: []
-        },
-        {
-          name: 'Avatar',
-          description: 'A basic component for rendering an avatar',
-          icon: 'ri-user-smile-fill',
-          commonProps: {},
-          children: []
-        },
-        {
-          name: 'Link',
-          description: 'A basic link component for internal and external links',
-          icon: 'ri-link',
-          commonProps: {},
-          children: []
-        }
-      ]
-    },
-    {
-      name: 'Form',
-      isCategory: true,
-      children: [
-        {
-=======
           _component: "@budibase/standard-components/button",
->>>>>>> c51ee3f0
           name: 'Button',
           description: 'A basic html button that is ready for styling',
           icon: 'ri-radio-button-fill',
