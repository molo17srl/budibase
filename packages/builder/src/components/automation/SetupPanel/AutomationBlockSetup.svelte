<script>
  import TableSelector from "./TableSelector.svelte"
  import RowSelector from "./RowSelector.svelte"
  import QuerySelector from "./QuerySelector.svelte"
  import SchemaSetup from "./SchemaSetup.svelte"
  import QueryParamSelector from "./QueryParamSelector.svelte"
  import { Button, Input, Select, Label } from "@budibase/bbui"
  import { automationStore } from "builderStore"
  import WebhookDisplay from "../Shared/WebhookDisplay.svelte"
  import DrawerBindableInput from "../../common/DrawerBindableInput.svelte"
  import AutomationBindingPanel from "./AutomationBindingPanel.svelte"
  import Editor from "components/integration/QueryEditor.svelte"
  import CodeEditorModal from "./CodeEditorModal.svelte"

  export let block
  export let webhookModal
  $: inputs = Object.entries(block.schema?.inputs?.properties || {})
  $: stepId = block.stepId
  $: bindings = getAvailableBindings(
    block,
    $automationStore.selectedAutomation?.automation?.definition
  )

  function getAvailableBindings(block, automation) {
    if (!block || !automation) {
      return []
    }

    // Find previous steps to the selected one
    let allSteps = [...automation.steps]
    if (automation.trigger) {
      allSteps = [automation.trigger, ...allSteps]
    }
    const blockIdx = allSteps.findIndex(step => step.id === block.id)

    // Extract all outputs from all previous steps as available bindings
    let bindings = []
    for (let idx = 0; idx < blockIdx; idx++) {
      const outputs = Object.entries(
        allSteps[idx].schema?.outputs?.properties ?? {}
      )
      bindings = bindings.concat(
        outputs.map(([name, value]) => ({
          label: name,
          type: value.type,
          description: value.description,
          category: idx === 0 ? "Trigger outputs" : `Step ${idx} outputs`,
          path: idx === 0 ? `trigger.${name}` : `steps.${idx}.${name}`,
        }))
      )
    }
    return bindings
  }
</script>

<<<<<<< HEAD
<div class="block-label">{block.name}</div>
{#each inputs as [key, value]}
  <div class="block-field">
    <Label extraSmall grey>{value.title}</Label>
    {#if value.type === 'string' && value.enum}
      <Select bind:value={block.inputs[key]} extraThin secondary>
        <option value="">Choose an option</option>
        {#each value.enum as option, idx}
          <option value={option}>
            {value.pretty ? value.pretty[idx] : option}
          </option>
        {/each}
      </Select>
    {:else if value.customType === 'password'}
      <Input type="password" extraThin bind:value={block.inputs[key]} />
    {:else if value.customType === 'email'}
      <DrawerBindableInput
        panel={AutomationBindingPanel}
        type={'email'}
        extraThin
        value={block.inputs[key]}
        on:change={e => (block.inputs[key] = e.detail)}
        {bindings} />
    {:else if value.customType === 'query'}
      <QuerySelector bind:value={block.inputs[key]} />
    {:else if value.customType === 'table'}
      <TableSelector bind:value={block.inputs[key]} />
    {:else if value.customType === 'queryParams'}
      <QueryParamSelector bind:value={block.inputs[key]} {bindings} />
    {:else if value.customType === 'row'}
      <RowSelector bind:value={block.inputs[key]} {bindings} />
    {:else if value.customType === 'webhookUrl'}
      <WebhookDisplay value={block.inputs[key]} />
    {:else if value.customType === 'triggerSchema'}
      <SchemaSetup bind:value={block.inputs[key]} />
    {:else if value.customType === 'code'}
      <CodeEditorModal>
        <pre>{JSON.stringify(bindings, null, 2)}</pre>
        <Label small grey>
          Note: The result of the very last statement of this script will be
          returned and available as the "value" property in following automation
          blocks.
        </Label>
        <Editor
          mode="javascript"
          on:change={e => {
            block.inputs[key] = e.detail.value
          }}
          value={block.inputs[key]} />
      </CodeEditorModal>
    {:else if value.type === 'string' || value.type === 'number'}
      <DrawerBindableInput
        panel={AutomationBindingPanel}
        type={value.customType}
        extraThin
        value={block.inputs[key]}
        on:change={e => (block.inputs[key] = e.detail)}
        {bindings} />
    {/if}
  </div>
{/each}
=======
<div class="fields">
  <div class="block-label">{block.name}</div>
  {#each inputs as [key, value]}
    <div class="block-field">
      <Label>{value.title}</Label>
      {#if value.type === 'string' && value.enum}
        <Select
          bind:value={block.inputs[key]}
          options={value.enum}
          getOptionLabel={(x, idx) => (value.pretty ? value.pretty[idx] : x)} />
      {:else if value.customType === 'password'}
        <Input type="password" bind:value={block.inputs[key]} />
      {:else if value.customType === 'email'}
        <DrawerBindableInput
          panel={AutomationBindingPanel}
          type={'email'}
          value={block.inputs[key]}
          on:change={e => (block.inputs[key] = e.detail)}
          {bindings} />
      {:else if value.customType === 'table'}
        <TableSelector bind:value={block.inputs[key]} />
      {:else if value.customType === 'row'}
        <RowSelector bind:value={block.inputs[key]} {bindings} />
      {:else if value.customType === 'webhookUrl'}
        <WebhookDisplay value={block.inputs[key]} />
      {:else if value.customType === 'triggerSchema'}
        <SchemaSetup bind:value={block.inputs[key]} />
      {:else if value.type === 'string' || value.type === 'number'}
        <DrawerBindableInput
          panel={AutomationBindingPanel}
          type={value.customType}
          value={block.inputs[key]}
          on:change={e => (block.inputs[key] = e.detail)}
          {bindings} />
      {/if}
    </div>
  {/each}
</div>
>>>>>>> 2a6bea61
{#if stepId === 'WEBHOOK'}
  <Button secondary on:click={() => webhookModal.show()}>Set Up Webhook</Button>
{/if}

<style>
  .fields {
    display: flex;
    flex-direction: column;
    justify-content: flex-start;
    align-items: stretch;
    gap: var(--spacing-s);
  }

  .block-field {
    display: grid;
  }

  .block-label {
    font-weight: 500;
    font-size: var(--font-size-s);
    color: var(--grey-7);
  }
</style><|MERGE_RESOLUTION|>--- conflicted
+++ resolved
@@ -31,7 +31,7 @@
     if (automation.trigger) {
       allSteps = [automation.trigger, ...allSteps]
     }
-    const blockIdx = allSteps.findIndex(step => step.id === block.id)
+    const blockIdx = allSteps.findIndex((step) => step.id === block.id)
 
     // Extract all outputs from all previous steps as available bindings
     let bindings = []
@@ -53,109 +53,68 @@
   }
 </script>
 
-<<<<<<< HEAD
-<div class="block-label">{block.name}</div>
-{#each inputs as [key, value]}
-  <div class="block-field">
-    <Label extraSmall grey>{value.title}</Label>
-    {#if value.type === 'string' && value.enum}
-      <Select bind:value={block.inputs[key]} extraThin secondary>
-        <option value="">Choose an option</option>
-        {#each value.enum as option, idx}
-          <option value={option}>
-            {value.pretty ? value.pretty[idx] : option}
-          </option>
-        {/each}
-      </Select>
-    {:else if value.customType === 'password'}
-      <Input type="password" extraThin bind:value={block.inputs[key]} />
-    {:else if value.customType === 'email'}
-      <DrawerBindableInput
-        panel={AutomationBindingPanel}
-        type={'email'}
-        extraThin
-        value={block.inputs[key]}
-        on:change={e => (block.inputs[key] = e.detail)}
-        {bindings} />
-    {:else if value.customType === 'query'}
-      <QuerySelector bind:value={block.inputs[key]} />
-    {:else if value.customType === 'table'}
-      <TableSelector bind:value={block.inputs[key]} />
-    {:else if value.customType === 'queryParams'}
-      <QueryParamSelector bind:value={block.inputs[key]} {bindings} />
-    {:else if value.customType === 'row'}
-      <RowSelector bind:value={block.inputs[key]} {bindings} />
-    {:else if value.customType === 'webhookUrl'}
-      <WebhookDisplay value={block.inputs[key]} />
-    {:else if value.customType === 'triggerSchema'}
-      <SchemaSetup bind:value={block.inputs[key]} />
-    {:else if value.customType === 'code'}
-      <CodeEditorModal>
-        <pre>{JSON.stringify(bindings, null, 2)}</pre>
-        <Label small grey>
-          Note: The result of the very last statement of this script will be
-          returned and available as the "value" property in following automation
-          blocks.
-        </Label>
-        <Editor
-          mode="javascript"
-          on:change={e => {
-            block.inputs[key] = e.detail.value
-          }}
-          value={block.inputs[key]} />
-      </CodeEditorModal>
-    {:else if value.type === 'string' || value.type === 'number'}
-      <DrawerBindableInput
-        panel={AutomationBindingPanel}
-        type={value.customType}
-        extraThin
-        value={block.inputs[key]}
-        on:change={e => (block.inputs[key] = e.detail)}
-        {bindings} />
-    {/if}
-  </div>
-{/each}
-=======
 <div class="fields">
   <div class="block-label">{block.name}</div>
   {#each inputs as [key, value]}
     <div class="block-field">
       <Label>{value.title}</Label>
-      {#if value.type === 'string' && value.enum}
+      {#if value.type === "string" && value.enum}
         <Select
           bind:value={block.inputs[key]}
           options={value.enum}
-          getOptionLabel={(x, idx) => (value.pretty ? value.pretty[idx] : x)} />
-      {:else if value.customType === 'password'}
+          getOptionLabel={(x, idx) => (value.pretty ? value.pretty[idx] : x)}
+        />
+      {:else if value.customType === "password"}
         <Input type="password" bind:value={block.inputs[key]} />
-      {:else if value.customType === 'email'}
+      {:else if value.customType === "email"}
         <DrawerBindableInput
           panel={AutomationBindingPanel}
-          type={'email'}
+          type={"email"}
           value={block.inputs[key]}
-          on:change={e => (block.inputs[key] = e.detail)}
-          {bindings} />
-      {:else if value.customType === 'table'}
+          on:change={(e) => (block.inputs[key] = e.detail)}
+          {bindings}
+        />
+      {:else if value.customType === "query"}
+        <QuerySelector bind:value={block.inputs[key]} />
+      {:else if value.customType === "table"}
         <TableSelector bind:value={block.inputs[key]} />
-      {:else if value.customType === 'row'}
+      {:else if value.customType === "queryParams"}
+        <QueryParamSelector bind:value={block.inputs[key]} {bindings} />
+      {:else if value.customType === "row"}
         <RowSelector bind:value={block.inputs[key]} {bindings} />
-      {:else if value.customType === 'webhookUrl'}
+      {:else if value.customType === "webhookUrl"}
         <WebhookDisplay value={block.inputs[key]} />
-      {:else if value.customType === 'triggerSchema'}
+      {:else if value.customType === "triggerSchema"}
         <SchemaSetup bind:value={block.inputs[key]} />
-      {:else if value.type === 'string' || value.type === 'number'}
+      {:else if value.customType === "code"}
+        <CodeEditorModal>
+          <pre>{JSON.stringify(bindings, null, 2)}</pre>
+          <Label small grey>
+            Note: The result of the very last statement of this script will be
+            returned and available as the "value" property in following
+            automation blocks.
+          </Label>
+          <Editor
+            mode="javascript"
+            on:change={(e) => {
+              block.inputs[key] = e.detail.value
+            }}
+            value={block.inputs[key]}
+          />
+        </CodeEditorModal>
+      {:else if value.type === "string" || value.type === "number"}
         <DrawerBindableInput
           panel={AutomationBindingPanel}
           type={value.customType}
           value={block.inputs[key]}
-          on:change={e => (block.inputs[key] = e.detail)}
-          {bindings} />
+          on:change={(e) => (block.inputs[key] = e.detail)}
+          {bindings}
+        />
       {/if}
     </div>
   {/each}
 </div>
->>>>>>> 2a6bea61
-{#if stepId === 'WEBHOOK'}
+{#if stepId === "WEBHOOK"}
   <Button secondary on:click={() => webhookModal.show()}>Set Up Webhook</Button>
 {/if}
 
