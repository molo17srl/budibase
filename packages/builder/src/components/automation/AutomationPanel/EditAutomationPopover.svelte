--- conflicted
+++ resolved
@@ -1,10 +1,5 @@
-<<<<<<< HEAD
 <script>
-  import { goto } from "@sveltech/routify"
-=======
-<script>    
   import { goto } from "@roxi/routify"
->>>>>>> a769d5f4
   import { automationStore, backendUiStore } from "builderStore"
   import { notifier } from "builderStore/store/notifications"
   import { DropdownMenu } from "@budibase/bbui"
