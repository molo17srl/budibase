<script>
  import { automationStore } from "builderStore"
  import {
    Icon,
    Divider,
    Layout,
    Body,
    Detail,
    Modal,
    Button,
    StatusLight,
    Select,
    ActionButton,
    notifications,
  } from "@budibase/bbui"
  import AutomationBlockSetup from "../../SetupPanel/AutomationBlockSetup.svelte"
  import CreateWebhookModal from "components/automation/Shared/CreateWebhookModal.svelte"
  import ResultsModal from "./ResultsModal.svelte"
  import ActionModal from "./ActionModal.svelte"
  import { externalActions } from "./ExternalActions"

  export let block
  export let testDataModal
  let selected
  let webhookModal
  let actionModal
  let resultsModal
  let blockComplete
  let showLooping = false

  $: rowControl = $automationStore.selectedAutomation.automation.rowControl
  $: showBindingPicker =
    block.stepId === "CREATE_ROW" || block.stepId === "UPDATE_ROW"

  $: testResult = $automationStore.selectedAutomation.testResults?.steps.filter(
    step => (block.id ? step.id === block.id : step.stepId === block.stepId)
  )
  $: isTrigger = block.type === "TRIGGER"

  $: selected = $automationStore.selectedBlock?.id === block.id
  $: steps =
    $automationStore.selectedAutomation?.automation?.definition?.steps ?? []

  $: blockIdx = steps.findIndex(step => step.id === block.id)
  $: lastStep = !isTrigger && blockIdx + 1 === steps.length

  $: totalBlocks =
    $automationStore.selectedAutomation?.automation?.definition?.steps.length +
    1

<<<<<<< HEAD
=======
  $: hasCompletedInputs = Object.keys(
    block.schema?.inputs?.properties || {}
  ).every(x => block?.inputs[x])

  $: loopingSelected =
    $automationStore.selectedAutomation?.automation.definition.steps.find(
      x => x.blockToLoop === block.id
    )

>>>>>>> 9a614bbc
  async function deleteStep() {
    let loopBlock =
      $automationStore.selectedAutomation?.automation.definition.steps.find(
        x => x.blockToLoop === block.id
      )

    try {
      if (loopBlock) {
        automationStore.actions.deleteAutomationBlock(loopBlock)
      }
      automationStore.actions.deleteAutomationBlock(block)
      await automationStore.actions.save(
        $automationStore.selectedAutomation?.automation
      )
    } catch (error) {
      notifications.error("Error saving notification")
    }
  }
  function toggleFieldControl(evt) {
    onSelect(block)
    let rowControl
    if (evt.detail === "Use values") {
      rowControl = false
    } else {
      rowControl = true
    }
    automationStore.actions.toggleFieldControl(rowControl)
    automationStore.actions.save(
      $automationStore.selectedAutomation?.automation
    )
  }

  async function addLooping() {
    loopingSelected = true
    const loopDefinition = $automationStore.blockDefinitions.ACTION.LOOP

    const loopBlock = $automationStore.selectedAutomation.constructBlock(
      "ACTION",
      "LOOP",
      loopDefinition
    )
    loopBlock.blockToLoop = block.id
    block.loopBlock = loopBlock.id
    automationStore.actions.addBlockToAutomation(loopBlock, blockIdx)
    await automationStore.actions.save(
      $automationStore.selectedAutomation?.automation
    )
  }

  async function onSelect(block) {
    await automationStore.update(state => {
      state.selectedBlock = block
      return state
    })
  }
</script>

<div class={`block ${block.type} hoverable`} class:selected on:click={() => {}}>
  {#if loopingSelected}
    <div class="blockSection">
      <div
        on:click={() => {
          showLooping = !showLooping
        }}
        class="splitHeader"
      >
        <div class="center-items">
          <svg
            width="28px"
            height="28px"
            class="spectrum-Icon"
            style="color:grey;"
            focusable="false"
          >
            <use xlink:href="#spectrum-icon-18-Reuse" />
          </svg>
          <div class="iconAlign">
            <Detail size="S">Looping</Detail>
          </div>
        </div>

        <div class="blockTitle">
          <div
            style="margin-left: 10px;"
            on:click={() => {
              onSelect(block)
            }}
          >
            <Icon name={showLooping ? "ChevronDown" : "ChevronUp"} />
          </div>
        </div>
      </div>
    </div>

    <Divider noMargin />
    {#if !showLooping}
      <div class="blockSection">
        <div class="block-options">
          <div class="delete-padding" on:click={() => deleteStep()}>
            <Icon name="DeleteOutline" />
          </div>
        </div>
        <Layout noPadding gap="S">
          <AutomationBlockSetup
            schemaProperties={Object.entries(
              $automationStore.blockDefinitions.ACTION.LOOP.schema.inputs
                .properties
            )}
            block={$automationStore.selectedAutomation?.automation.definition.steps.find(
              x => x.blockToLoop === block.id
            )}
            {webhookModal}
          />
        </Layout>
      </div>
      <Divider noMargin />
    {/if}
  {/if}

  <div class="blockSection">
    <div
      on:click={() => {
        blockComplete = !blockComplete
      }}
      class="splitHeader"
    >
      <div class="center-items">
        {#if externalActions[block.stepId]}
          <img
            alt={externalActions[block.stepId].name}
            width="28px"
            height="28px"
            src={externalActions[block.stepId].icon}
          />
        {:else}
          <svg
            width="28px"
            height="28px"
            class="spectrum-Icon"
            style="color:grey;"
            focusable="false"
          >
            <use xlink:href="#spectrum-icon-18-{block.icon}" />
          </svg>
        {/if}
        <div class="iconAlign">
          {#if isTrigger}
            <Body size="XS">When this happens:</Body>
          {:else}
            <Body size="XS">Do this:</Body>
          {/if}

          <Detail size="S">{block?.name?.toUpperCase() || ""}</Detail>
        </div>
      </div>
      <div class="blockTitle">
        {#if testResult && testResult[0]}
          <div style="float: right;" on:click={() => resultsModal.show()}>
            <StatusLight
              positive={isTrigger || testResult[0].outputs?.success}
              negative={!testResult[0].outputs?.success}
              ><Body size="XS">View response</Body></StatusLight
            >
          </div>
        {/if}
        <div
          style="margin-left: 10px;"
          on:click={() => {
            onSelect(block)
          }}
        >
          <Icon name={blockComplete ? "ChevronDown" : "ChevronUp"} />
        </div>
      </div>
    </div>
  </div>
  {#if !blockComplete}
    <Divider noMargin />
    <div class="blockSection">
      <Layout noPadding gap="S">
        {#if !isTrigger}
          <div>
            <div class="block-options">
              {#if !loopingSelected}
                <ActionButton on:click={() => addLooping()} icon="Reuse"
                  >Add Looping</ActionButton
                >
              {/if}
              {#if showBindingPicker}
                <Select
                  on:change={toggleFieldControl}
                  defaultValue="Use values"
                  autoWidth
                  value={rowControl ? "Use bindings" : "Use values"}
                  options={["Use values", "Use bindings"]}
                  placeholder={null}
                />
              {/if}
              <ActionButton
                on:click={() => deleteStep()}
                icon="DeleteOutline"
              />
            </div>
          </div>
        {/if}

        <AutomationBlockSetup
          schemaProperties={Object.entries(block.schema.inputs.properties)}
          {block}
          {webhookModal}
        />
        {#if lastStep}
          <Button on:click={() => testDataModal.show()} cta
            >Finish and test automation</Button
          >
        {/if}
      </Layout>
    </div>
  {/if}

  <Modal bind:this={resultsModal} width="30%">
    <ResultsModal {isTrigger} {testResult} />
  </Modal>

  <Modal bind:this={actionModal} width="30%">
    <ActionModal {blockIdx} bind:blockComplete />
  </Modal>

  <Modal bind:this={webhookModal} width="30%">
    <CreateWebhookModal />
  </Modal>
</div>
<div class="separator" />
<Icon on:click={() => actionModal.show()} hoverable name="AddCircle" size="S" />
{#if isTrigger ? totalBlocks > 1 : blockIdx !== totalBlocks - 2}
  <div class="separator" />
{/if}

<style>
  .delete-padding {
    padding-left: 30px;
  }
  .block-options {
    justify-content: flex-end;
    align-items: center;
    display: flex;
    gap: var(--spacing-m);
  }
  .center-items {
    display: flex;
    align-items: center;
  }
  .splitHeader {
    display: flex;
    justify-content: space-between;
    align-items: center;
  }
  .iconAlign {
    padding: 0 0 0 var(--spacing-m);
    display: inline-block;
  }
  .block {
    width: 480px;
    font-size: 16px;
    background-color: var(--background);
    border: 1px solid var(--spectrum-global-color-gray-300);
    border-radius: 4px 4px 4px 4px;
  }

  .blockSection {
    padding: var(--spacing-xl);
  }

  .separator {
    width: 1px;
    height: 25px;
    border-left: 1px dashed var(--grey-4);
    color: var(--grey-4);
    /* center horizontally */
    align-self: center;
  }

  .blockTitle {
    display: flex;
    align-items: center;
  }
</style><|MERGE_RESOLUTION|>--- conflicted
+++ resolved
@@ -48,18 +48,11 @@
     $automationStore.selectedAutomation?.automation?.definition?.steps.length +
     1
 
-<<<<<<< HEAD
-=======
-  $: hasCompletedInputs = Object.keys(
-    block.schema?.inputs?.properties || {}
-  ).every(x => block?.inputs[x])
-
   $: loopingSelected =
     $automationStore.selectedAutomation?.automation.definition.steps.find(
       x => x.blockToLoop === block.id
     )
 
->>>>>>> 9a614bbc
   async function deleteStep() {
     let loopBlock =
       $automationStore.selectedAutomation?.automation.definition.steps.find(
