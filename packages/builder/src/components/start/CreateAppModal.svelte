--- conflicted
+++ resolved
@@ -10,14 +10,7 @@
   } from "@budibase/bbui"
   import { store, automationStore, hostingStore } from "builderStore"
   import { string, mixed, object } from "yup"
-  import api, { get } from "builderStore/api"
-<<<<<<< HEAD
-  import Spinner from "components/common/Spinner.svelte"
-  import { Info, User } from "./Steps"
-  import Indicator from "./Indicator.svelte"
-=======
->>>>>>> 65845f84
-  import { post } from "builderStore/api"
+  import api, { get, post } from "builderStore/api"
   import analytics from "analytics"
   import { onMount } from "svelte"
   import { capitalise } from "helpers"
@@ -40,17 +33,6 @@
   onMount(async () => {
     await hostingStore.actions.fetchDeployedApps()
     const existingAppNames = svelteGet(hostingStore).deployedAppNames
-<<<<<<< HEAD
-    validators[0].applicationName = string()
-      .required("Your application must have a name.")
-      .test(
-        "non-existing-app-name",
-        "App with same name already exists. Please try another app name.",
-        value =>
-          !existingAppNames.some(
-            appName => appName.toLowerCase() === value.toLowerCase()
-          )
-=======
     validator.name = string()
       .required("Your application must have a name")
       .test(
@@ -61,7 +43,6 @@
             appName => appName.toLowerCase() === value.toLowerCase()
           )
         }
->>>>>>> 65845f84
       )
   })
 
