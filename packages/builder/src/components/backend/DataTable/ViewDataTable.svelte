--- conflicted
+++ resolved
@@ -7,10 +7,7 @@
   import FilterButton from "./buttons/FilterButton.svelte"
   import ExportButton from "./buttons/ExportButton.svelte"
   import ManageAccessButton from "./buttons/ManageAccessButton.svelte"
-<<<<<<< HEAD
-=======
   import HideAutocolumnButton from "./buttons/HideAutocolumnButton.svelte"
->>>>>>> 4ca768a6
 
   export let view = {}
   let hideAutocolumns = true
@@ -65,9 +62,6 @@
     <GroupByButton {view} />
   {/if}
   <ManageAccessButton resourceId={decodeURI(name)} />
-<<<<<<< HEAD
-=======
   <HideAutocolumnButton bind:hideAutocolumns />
->>>>>>> 4ca768a6
   <ExportButton {view} />
 </Table>