<script>
  import { goto } from "@sveltech/routify"
  import { datasources } from 'stores/backend/'
  import { notifier } from "builderStore/store/notifications"
  import { DropdownMenu } from "@budibase/bbui"
  import ConfirmDialog from "components/common/ConfirmDialog.svelte"
  import { DropdownContainer, DropdownItem } from "components/common/Dropdowns"

  export let datasource

  let anchor
  let dropdown
  let confirmDeleteDialog

  function hideEditor() {
    dropdown?.hide()
  }

  function showModal() {
    hideEditor()
    confirmDeleteDialog.show()
  }

  async function deleteDatasource() {
<<<<<<< HEAD
    await datasources.delete(datasource)
=======
    const wasSelectedSource = $backendUiStore.selectedDatasourceId
    await backendUiStore.actions.datasources.delete(datasource)
>>>>>>> 6efea665
    notifier.success("Datasource deleted")
    // navigate to first index page if the source you are deleting is selected
    if (wasSelectedSource === datasource._id) {
      $goto("./datasource")
    }
    hideEditor()
  }
</script>

<div on:click|stopPropagation>
  <div bind:this={anchor} class="icon" on:click={dropdown.show}>
    <i class="ri-more-line" />
  </div>
  <DropdownMenu align="left" {anchor} bind:this={dropdown}>
    <DropdownContainer>
      <DropdownItem
        icon="ri-delete-bin-line"
        title="Delete"
        on:click={showModal}
        data-cy="delete-datasource" />
    </DropdownContainer>
  </DropdownMenu>
</div>
<ConfirmDialog
  bind:this={confirmDeleteDialog}
  okText="Delete Datasource"
  onOk={deleteDatasource}
  title="Confirm Deletion">
  Are you sure you wish to delete the datasource
  <i>{datasource.name}?</i>
  This action cannot be undone.
</ConfirmDialog>

<style>
  div.icon {
    display: flex;
    flex-direction: row;
    justify-content: flex-end;
    align-items: center;
  }

  div.icon i {
    font-size: 16px;
  }
</style><|MERGE_RESOLUTION|>--- conflicted
+++ resolved
@@ -22,12 +22,8 @@
   }
 
   async function deleteDatasource() {
-<<<<<<< HEAD
+    const wasSelectedSource = $datasources.selected
     await datasources.delete(datasource)
-=======
-    const wasSelectedSource = $backendUiStore.selectedDatasourceId
-    await backendUiStore.actions.datasources.delete(datasource)
->>>>>>> 6efea665
     notifier.success("Datasource deleted")
     // navigate to first index page if the source you are deleting is selected
     if (wasSelectedSource === datasource._id) {
