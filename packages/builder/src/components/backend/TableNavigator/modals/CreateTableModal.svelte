--- conflicted
+++ resolved
@@ -2,11 +2,7 @@
   import { goto } from "@sveltech/routify"
   import { backendUiStore, store } from "builderStore"
   import { notifier } from "builderStore/store/notifications"
-<<<<<<< HEAD
   import { Input, Label, ModalContent, Button, Spacer } from "@budibase/bbui"
-=======
-  import { Input, Label, ModalContent, Toggle } from "@budibase/bbui"
->>>>>>> 1af889ed
   import TableDataImport from "../TableDataImport.svelte"
   import analytics from "analytics"
   import screenTemplates from "builderStore/store/screenTemplates"
@@ -25,11 +21,7 @@
   let dataImport
   let integration
   let error = ""
-<<<<<<< HEAD
-  let externalDataSource = false
-=======
   let createAutoscreens = true
->>>>>>> 1af889ed
 
   function checkValid(evt) {
     const tableName = evt.target.value
