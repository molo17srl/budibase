--- conflicted
+++ resolved
@@ -1,8 +1,6 @@
 <script>
-  import { Input, Button } from "@budibase/bbui"
-  import { store } from "builderStore"
+  import { Input } from "@budibase/bbui"
   import api from "builderStore/api"
-  import posthog from "posthog-js"
   import analytics from "analytics"
 
   let keys = { budibase: "" }
@@ -34,29 +32,12 @@
 </script>
 
 <div class="container">
-<<<<<<< HEAD
   <Input
     on:save={e => updateKey(['budibase', e.detail])}
     thin
     edit
     value={keys.budibase}
     label="Budibase API Key" />
-  <Input
-    on:save={e => updateKey(['sendgrid', e.detail])}
-    thin
-    edit
-    value={keys.sendgrid}
-    label="Sendgrid API Key" />
-=======
-  <div class="background">
-    <Input
-      on:save={e => updateKey(['budibase', e.detail])}
-      thin
-      edit
-      value={keys.budibase}
-      label="Budibase" />
-  </div>
->>>>>>> fbfb68d8
 </div>
 
 <style>
