--- conflicted
+++ resolved
@@ -2,11 +2,7 @@
   import flatpickr from "flatpickr"
   import "flatpickr/dist/flatpickr.css"
   import { onMount } from "svelte"
-<<<<<<< HEAD
-  import { Input } from "@budibase/bbui"
-=======
   import { Label, Input } from "@budibase/bbui"
->>>>>>> cfacb8fc
 
   export let value
   export let label
@@ -28,15 +24,9 @@
 </script>
 
 <div class="bb-margin-m">
-<<<<<<< HEAD
-  <label class="uk-form-label">{label}</label>
-  <Input bind:this={input} />
-</div>
-=======
   <Label small forAttr={'datepicker-label'}>{label}</Label>
   <Input thin bind:this={input} />
 </div>
 
 <!-- TODO: Verify DatePicker Input works as expected when datetime property used again
-in CreateEditColumn -->
->>>>>>> cfacb8fc
+in CreateEditColumn -->