--- conflicted
+++ resolved
@@ -1,18 +1,10 @@
 {
-<<<<<<< HEAD
-  "baseUrl": "http://localhost:10001",
-  "video": false,
-  "projectId": "bmbemn",
-  "env": {
-    "PORT": "10001",
-=======
   "baseUrl": "http://localhost:4100",
   "video": false,
   "projectId": "bmbemn",
   "env": {
     "PORT": "4100",
     "WORKER_PORT": "4200",
->>>>>>> 62b9983d
     "JWT_SECRET": "test",
     "HOST_IP": ""
   }
