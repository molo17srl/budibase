{
  "name": "@budibase/builder",
  "version": "0.0.32",
  "license": "AGPL-3.0",
  "private": true,
  "scripts": {
    "build": "routify --routify-dir routify -b && rollup -c",
    "start": "routify --routify-dir routify -c rollup",
    "test": "jest",
    "test:watch": "jest --watchAll",
    "dev:builder": "routify --routify-dir routify -c rollup",
    "rollup": "rollup -c -w",
    "cy:setup": "node ./cypress/setup.js",
    "cy:run": "cypress run",
    "cy:open": "cypress open",
    "cy:test": "start-server-and-test cy:setup http://localhost:4001/_builder cy:run"
  },
  "jest": {
    "globals": {
      "GLOBALS": {
        "client": "web"
      }
    },
    "testURL": "http://jest-breaks-if-this-does-not-exist",
    "moduleNameMapper": {
      "\\.(jpg|jpeg|png|gif|eot|otf|webp|svg|ttf|woff|woff2|mp4|webm|wav|mp3|m4a|aac|oga)$": "<rootDir>/internals/mocks/fileMock.js",
      "\\.(css|less|sass|scss)$": "identity-obj-proxy",
      "components(.*)$": "<rootDir>/src/components$1",
      "builderStore(.*)$": "<rootDir>/src/builderStore$1"
    },
    "moduleFileExtensions": [
      "js"
    ],
    "moduleDirectories": [
      "node_modules"
    ],
    "transform": {
      "^.+js$": "babel-jest"
    },
    "transformIgnorePatterns": [
      "/node_modules/(?!svelte).+\\.js$"
    ],
    "modulePathIgnorePatterns": [
      "<rootDir>/cypress/"
    ]
  },
  "eslintConfig": {
    "extends": [
      "plugin:cypress/recommended"
    ]
  },
  "dependencies": {
<<<<<<< HEAD
    "@beyonk/svelte-notifications": "^2.0.3",
    "@budibase/bbui": "^1.12.0",
=======
    "@budibase/bbui": "^1.13.0",
>>>>>>> a43e0a11
    "@budibase/client": "^0.0.32",
    "@nx-js/compiler-util": "^2.0.0",
    "codemirror": "^5.51.0",
    "date-fns": "^1.29.0",
    "deepmerge": "^4.2.2",
    "feather-icons": "^4.21.0",
    "flatpickr": "^4.5.7",
    "lodash": "^4.17.13",
    "logrocket": "^1.0.6",
    "lunr": "^2.3.5",
    "mustache": "^4.0.1",
    "safe-buffer": "^5.1.2",
    "shortid": "^2.2.8",
    "string_decoder": "^1.2.0",
    "svelte-simple-modal": "^0.4.2",
    "uikit": "^3.1.7"
  },
  "devDependencies": {
    "@babel/core": "^7.5.5",
    "@babel/plugin-transform-runtime": "^7.5.5",
    "@babel/preset-env": "^7.5.5",
    "@babel/runtime": "^7.5.5",
    "@rollup/plugin-alias": "^3.0.1",
    "@rollup/plugin-json": "^4.0.3",
    "@sveltech/routify": "1.7.11",
    "babel-jest": "^24.8.0",
    "browser-sync": "^2.26.7",
    "cypress": "^4.8.0",
    "http-proxy-middleware": "^0.19.1",
    "jest": "^24.8.0",
    "ncp": "^2.0.0",
    "npm-run-all": "^4.1.5",
    "rimraf": "^3.0.2",
    "rollup": "^1.12.0",
    "rollup-plugin-alias": "^1.5.2",
    "rollup-plugin-browsersync": "^1.0.0",
    "rollup-plugin-commonjs": "^10.0.0",
    "rollup-plugin-copy": "^3.0.0",
    "rollup-plugin-livereload": "^1.0.0",
    "rollup-plugin-node-builtins": "^2.1.2",
    "rollup-plugin-node-globals": "^1.4.0",
    "rollup-plugin-node-resolve": "^5.2.0",
    "rollup-plugin-svelte": "^5.0.3",
    "rollup-plugin-terser": "^4.0.4",
    "rollup-plugin-url": "^2.2.2",
    "start-server-and-test": "^1.11.0",
    "svelte": "3.23.x"
  },
  "gitHead": "115189f72a850bfb52b65ec61d932531bf327072"
}<|MERGE_RESOLUTION|>--- conflicted
+++ resolved
@@ -50,12 +50,7 @@
     ]
   },
   "dependencies": {
-<<<<<<< HEAD
-    "@beyonk/svelte-notifications": "^2.0.3",
-    "@budibase/bbui": "^1.12.0",
-=======
     "@budibase/bbui": "^1.13.0",
->>>>>>> a43e0a11
     "@budibase/client": "^0.0.32",
     "@nx-js/compiler-util": "^2.0.0",
     "codemirror": "^5.51.0",
