--- conflicted
+++ resolved
@@ -63,11 +63,7 @@
     }
   },
   "dependencies": {
-<<<<<<< HEAD
-    "@budibase/bbui": "^1.46.0",
-=======
     "@budibase/bbui": "^1.47.0",
->>>>>>> 4ec54931
     "@budibase/client": "^0.2.6",
     "@budibase/colorpicker": "^1.0.1",
     "@fortawesome/fontawesome-free": "^5.14.0",
