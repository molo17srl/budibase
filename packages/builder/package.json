--- conflicted
+++ resolved
@@ -1,10 +1,6 @@
 {
   "name": "@budibase/builder",
-<<<<<<< HEAD
-  "version": "1.0.91-alpha.18",
-=======
   "version": "1.0.97",
->>>>>>> 1eaadeda
   "license": "GPL-3.0",
   "private": true,
   "scripts": {
@@ -69,17 +65,10 @@
     }
   },
   "dependencies": {
-<<<<<<< HEAD
-    "@budibase/bbui": "^1.0.91-alpha.18",
-    "@budibase/client": "^1.0.91-alpha.18",
-    "@budibase/frontend-core": "^1.0.91-alpha.18",
-    "@budibase/string-templates": "^1.0.91-alpha.18",
-=======
     "@budibase/bbui": "^1.0.97",
     "@budibase/client": "^1.0.97",
     "@budibase/frontend-core": "^1.0.97",
     "@budibase/string-templates": "^1.0.97",
->>>>>>> 1eaadeda
     "@sentry/browser": "5.19.1",
     "@spectrum-css/page": "^3.0.1",
     "@spectrum-css/vars": "^3.0.1",
