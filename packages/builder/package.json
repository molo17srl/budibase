{
  "name": "@budibase/builder",
<<<<<<< HEAD
  "version": "1.0.8-alpha.2",
=======
  "version": "1.0.8",
>>>>>>> a382184c
  "license": "GPL-3.0",
  "private": true,
  "scripts": {
    "build": "routify -b && vite build --emptyOutDir",
    "start": "routify -c rollup",
    "test": "jest",
    "test:watch": "jest --watchAll",
    "dev:builder": "routify -c dev:vite",
    "dev:vite": "vite --host 0.0.0.0",
    "rollup": "rollup -c -w",
    "cy:setup": "node ./cypress/setup.js",
    "cy:run": "cypress run",
    "cy:open": "cypress open",
    "cy:run:ci": "cypress run --record",
    "cy:test": "start-server-and-test cy:setup http://localhost:10001/builder cy:run",
    "cy:ci": "start-server-and-test cy:setup http://localhost:10001/builder cy:run",
    "cy:debug": "start-server-and-test cy:setup http://localhost:10001/builder cy:open"
  },
  "jest": {
    "globals": {
      "GLOBALS": {
        "client": "web"
      }
    },
    "testURL": "http://jest-breaks-if-this-does-not-exist",
    "moduleNameMapper": {
      "\\.(jpg|jpeg|png|gif|eot|otf|webp|svg|ttf|woff|woff2|mp4|webm|wav|mp3|m4a|aac|oga)$": "<rootDir>/internals/mocks/fileMock.js",
      "\\.(css|less|sass|scss)$": "identity-obj-proxy",
      "components(.*)$": "<rootDir>/src/components$1",
      "builderStore(.*)$": "<rootDir>/src/builderStore$1",
      "stores(.*)$": "<rootDir>/src/stores$1",
      "analytics(.*)$": "<rootDir>/src/analytics$1"
    },
    "moduleFileExtensions": [
      "js",
      "svelte"
    ],
    "moduleDirectories": [
      "node_modules"
    ],
    "transform": {
      "^.+js$": "babel-jest",
      "^.+.svelte$": "svelte-jester"
    },
    "transformIgnorePatterns": [
      "/node_modules/(?!svelte).+\\.js$",
      ".*string-templates.*"
    ],
    "modulePathIgnorePatterns": [
      "<rootDir>/cypress/"
    ],
    "setupFilesAfterEnv": [
      "@testing-library/jest-dom/extend-expect"
    ]
  },
  "eslintConfig": {
    "extends": [
      "plugin:cypress/recommended"
    ],
    "rules": {
      "cypress/no-unnecessary-waiting": "off"
    }
  },
  "dependencies": {
<<<<<<< HEAD
    "@budibase/bbui": "^1.0.8-alpha.2",
    "@budibase/client": "^1.0.8-alpha.2",
    "@budibase/colorpicker": "1.1.2",
    "@budibase/string-templates": "^1.0.8-alpha.2",
=======
    "@budibase/bbui": "^1.0.8",
    "@budibase/client": "^1.0.8",
    "@budibase/colorpicker": "1.1.2",
    "@budibase/string-templates": "^1.0.8",
>>>>>>> a382184c
    "@sentry/browser": "5.19.1",
    "@spectrum-css/page": "^3.0.1",
    "@spectrum-css/vars": "^3.0.1",
    "codemirror": "^5.59.0",
    "downloadjs": "1.4.7",
    "lodash": "4.17.21",
    "posthog-js": "1.4.5",
    "remixicon": "2.5.0",
    "shortid": "2.2.15",
    "svelte-dnd-action": "^0.9.8",
    "svelte-loading-spinners": "^0.1.1",
    "svelte-portal": "0.1.0",
    "uuid": "8.3.1",
    "yup": "0.29.2"
  },
  "devDependencies": {
    "@babel/core": "^7.12.14",
    "@babel/plugin-transform-runtime": "^7.13.10",
    "@babel/preset-env": "^7.13.12",
    "@babel/runtime": "^7.13.10",
    "@rollup/plugin-replace": "^2.4.2",
    "@roxi/routify": "2.18.0",
    "@sveltejs/vite-plugin-svelte": "1.0.0-next.19",
    "@testing-library/jest-dom": "^5.11.10",
    "@testing-library/svelte": "^3.0.0",
    "babel-jest": "^26.6.3",
    "cypress": "^5.1.0",
    "cypress-terminal-report": "^1.4.1",
    "identity-obj-proxy": "^3.0.0",
    "jest": "^26.6.3",
    "ncp": "^2.0.0",
    "rimraf": "^3.0.2",
    "rollup": "^2.44.0",
    "rollup-plugin-copy": "^3.4.0",
    "start-server-and-test": "^1.12.1",
    "svelte": "^3.38.2",
    "svelte-jester": "^1.3.2",
    "vite": "^2.1.5"
  },
  "gitHead": "115189f72a850bfb52b65ec61d932531bf327072"
}<|MERGE_RESOLUTION|>--- conflicted
+++ resolved
@@ -1,10 +1,6 @@
 {
   "name": "@budibase/builder",
-<<<<<<< HEAD
-  "version": "1.0.8-alpha.2",
-=======
   "version": "1.0.8",
->>>>>>> a382184c
   "license": "GPL-3.0",
   "private": true,
   "scripts": {
@@ -69,17 +65,10 @@
     }
   },
   "dependencies": {
-<<<<<<< HEAD
-    "@budibase/bbui": "^1.0.8-alpha.2",
-    "@budibase/client": "^1.0.8-alpha.2",
-    "@budibase/colorpicker": "1.1.2",
-    "@budibase/string-templates": "^1.0.8-alpha.2",
-=======
     "@budibase/bbui": "^1.0.8",
     "@budibase/client": "^1.0.8",
     "@budibase/colorpicker": "1.1.2",
     "@budibase/string-templates": "^1.0.8",
->>>>>>> a382184c
     "@sentry/browser": "5.19.1",
     "@spectrum-css/page": "^3.0.1",
     "@spectrum-css/vars": "^3.0.1",
