{
  "name": "@budibase/builder",
<<<<<<< HEAD
  "version": "1.0.3-alpha.0",
=======
  "version": "1.0.3",
>>>>>>> 32ea1da2
  "license": "GPL-3.0",
  "private": true,
  "scripts": {
    "build": "routify -b && vite build --emptyOutDir",
    "start": "routify -c rollup",
    "test": "jest",
    "test:watch": "jest --watchAll",
    "dev:builder": "routify -c dev:vite",
    "dev:vite": "vite --host 0.0.0.0",
    "rollup": "rollup -c -w",
    "cy:setup": "node ./cypress/setup.js",
    "cy:run": "cypress run",
    "cy:open": "cypress open",
    "cy:run:ci": "cypress run --record --key f308590b-6070-41af-b970-794a3823d451",
    "cy:test": "start-server-and-test cy:setup http://localhost:10001/builder cy:run",
    "cy:ci": "start-server-and-test cy:setup http://localhost:10001/builder cy:run",
    "cy:debug": "start-server-and-test cy:setup http://localhost:10001/builder cy:open"
  },
  "jest": {
    "globals": {
      "GLOBALS": {
        "client": "web"
      }
    },
    "testURL": "http://jest-breaks-if-this-does-not-exist",
    "moduleNameMapper": {
      "\\.(jpg|jpeg|png|gif|eot|otf|webp|svg|ttf|woff|woff2|mp4|webm|wav|mp3|m4a|aac|oga)$": "<rootDir>/internals/mocks/fileMock.js",
      "\\.(css|less|sass|scss)$": "identity-obj-proxy",
      "components(.*)$": "<rootDir>/src/components$1",
      "builderStore(.*)$": "<rootDir>/src/builderStore$1",
      "stores(.*)$": "<rootDir>/src/stores$1",
      "analytics(.*)$": "<rootDir>/src/analytics$1"
    },
    "moduleFileExtensions": [
      "js",
      "svelte"
    ],
    "moduleDirectories": [
      "node_modules"
    ],
    "transform": {
      "^.+js$": "babel-jest",
      "^.+.svelte$": "svelte-jester"
    },
    "transformIgnorePatterns": [
      "/node_modules/(?!svelte).+\\.js$",
      ".*string-templates.*"
    ],
    "modulePathIgnorePatterns": [
      "<rootDir>/cypress/"
    ],
    "setupFilesAfterEnv": [
      "@testing-library/jest-dom/extend-expect"
    ]
  },
  "eslintConfig": {
    "extends": [
      "plugin:cypress/recommended"
    ],
    "rules": {
      "cypress/no-unnecessary-waiting": "off"
    }
  },
  "dependencies": {
<<<<<<< HEAD
    "@budibase/bbui": "^1.0.3-alpha.0",
    "@budibase/client": "^1.0.3-alpha.0",
    "@budibase/colorpicker": "1.1.2",
    "@budibase/string-templates": "^1.0.3-alpha.0",
=======
    "@budibase/bbui": "^1.0.3",
    "@budibase/client": "^1.0.3",
    "@budibase/colorpicker": "1.1.2",
    "@budibase/string-templates": "^1.0.3",
>>>>>>> 32ea1da2
    "@sentry/browser": "5.19.1",
    "@spectrum-css/page": "^3.0.1",
    "@spectrum-css/vars": "^3.0.1",
    "codemirror": "^5.59.0",
    "downloadjs": "1.4.7",
    "lodash": "4.17.21",
    "posthog-js": "1.4.5",
    "remixicon": "2.5.0",
    "shortid": "2.2.15",
    "svelte-dnd-action": "^0.9.8",
    "svelte-loading-spinners": "^0.1.1",
    "svelte-portal": "0.1.0",
    "uuid": "8.3.1",
    "yup": "0.29.2"
  },
  "devDependencies": {
    "@babel/core": "^7.12.14",
    "@babel/plugin-transform-runtime": "^7.13.10",
    "@babel/preset-env": "^7.13.12",
    "@babel/runtime": "^7.13.10",
    "@rollup/plugin-replace": "^2.4.2",
    "@roxi/routify": "2.18.0",
    "@sveltejs/vite-plugin-svelte": "1.0.0-next.19",
    "@testing-library/jest-dom": "^5.11.10",
    "@testing-library/svelte": "^3.0.0",
    "babel-jest": "^26.6.3",
    "cypress": "^5.1.0",
    "cypress-terminal-report": "^1.4.1",
    "identity-obj-proxy": "^3.0.0",
    "jest": "^26.6.3",
    "ncp": "^2.0.0",
    "rimraf": "^3.0.2",
    "rollup": "^2.44.0",
    "rollup-plugin-copy": "^3.4.0",
    "start-server-and-test": "^1.12.1",
    "svelte": "^3.38.2",
    "svelte-jester": "^1.3.2",
    "vite": "^2.1.5"
  },
  "gitHead": "115189f72a850bfb52b65ec61d932531bf327072"
}<|MERGE_RESOLUTION|>--- conflicted
+++ resolved
@@ -1,10 +1,6 @@
 {
   "name": "@budibase/builder",
-<<<<<<< HEAD
-  "version": "1.0.3-alpha.0",
-=======
   "version": "1.0.3",
->>>>>>> 32ea1da2
   "license": "GPL-3.0",
   "private": true,
   "scripts": {
@@ -69,17 +65,10 @@
     }
   },
   "dependencies": {
-<<<<<<< HEAD
-    "@budibase/bbui": "^1.0.3-alpha.0",
-    "@budibase/client": "^1.0.3-alpha.0",
-    "@budibase/colorpicker": "1.1.2",
-    "@budibase/string-templates": "^1.0.3-alpha.0",
-=======
     "@budibase/bbui": "^1.0.3",
     "@budibase/client": "^1.0.3",
     "@budibase/colorpicker": "1.1.2",
     "@budibase/string-templates": "^1.0.3",
->>>>>>> 32ea1da2
     "@sentry/browser": "5.19.1",
     "@spectrum-css/page": "^3.0.1",
     "@spectrum-css/vars": "^3.0.1",
