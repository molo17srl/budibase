--- conflicted
+++ resolved
@@ -63,11 +63,7 @@
     }
   },
   "dependencies": {
-<<<<<<< HEAD
-    "@budibase/bbui": "^1.27.1",
-=======
     "@budibase/bbui": "^1.29.1",
->>>>>>> 7c27957b
     "@budibase/client": "^0.1.19",
     "@budibase/colorpicker": "^1.0.1",
     "@sentry/browser": "5.19.1",
