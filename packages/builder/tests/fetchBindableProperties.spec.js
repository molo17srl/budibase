--- conflicted
+++ resolved
@@ -40,25 +40,16 @@
       b => b.runtimeBinding === "data.name"
     )
     expect(namebinding).toBeDefined()
-<<<<<<< HEAD
-    expect(namebinding.readableBinding).toBe("list-name.Test Model.name")
+    expect(namebinding.readableBinding).toBe("list-name.Test Table.name")
 
     const descriptionbinding = contextBindings.find(
       b => b.runtimeBinding === "data.description"
     )
     expect(descriptionbinding).toBeDefined()
     expect(descriptionbinding.readableBinding).toBe(
-      "list-name.Test Model.description"
-    )
-
-=======
-    expect(namebinding.readableBinding).toBe("list-name.Test Table.name")
-    
-    const descriptionbinding = contextBindings.find(b => b.runtimeBinding === "data.description")
-    expect(descriptionbinding).toBeDefined()
-    expect(descriptionbinding.readableBinding).toBe("list-name.Test Table.description")
-    
->>>>>>> 4ea99592
+      "list-name.Test Table.description"
+    )
+
     const idbinding = contextBindings.find(b => b.runtimeBinding === "data._id")
     expect(idbinding).toBeDefined()
     expect(idbinding.readableBinding).toBe("list-name.Test Table._id")
@@ -69,28 +60,22 @@
       componentInstanceId: "child-list-item-input-id",
       ...testData(),
     })
-<<<<<<< HEAD
     const contextBindings = result.filter(r => r.type === "context")
-    // 2 fields + _id + _rev ... x 2 models
-=======
-    const contextBindings = result.filter(r => r.type==="context")
     // 2 fields + _id + _rev ... x 2 tables
->>>>>>> 4ea99592
     expect(contextBindings.length).toBe(8)
 
     const namebinding_parent = contextBindings.find(
       b => b.runtimeBinding === "parent.data.name"
     )
     expect(namebinding_parent).toBeDefined()
-<<<<<<< HEAD
-    expect(namebinding_parent.readableBinding).toBe("list-name.Test Model.name")
+    expect(namebinding_parent.readableBinding).toBe("list-name.Test Table.name")
 
     const descriptionbinding_parent = contextBindings.find(
       b => b.runtimeBinding === "parent.data.description"
     )
     expect(descriptionbinding_parent).toBeDefined()
     expect(descriptionbinding_parent.readableBinding).toBe(
-      "list-name.Test Model.description"
+      "list-name.Test Table.description"
     )
 
     const namebinding_own = contextBindings.find(
@@ -98,7 +83,7 @@
     )
     expect(namebinding_own).toBeDefined()
     expect(namebinding_own.readableBinding).toBe(
-      "child-list-name.Test Model.name"
+      "child-list-name.Test Table.name"
     )
 
     const descriptionbinding_own = contextBindings.find(
@@ -106,23 +91,8 @@
     )
     expect(descriptionbinding_own).toBeDefined()
     expect(descriptionbinding_own.readableBinding).toBe(
-      "child-list-name.Test Model.description"
-    )
-=======
-    expect(namebinding_parent.readableBinding).toBe("list-name.Test Table.name")
-    
-    const descriptionbinding_parent = contextBindings.find(b => b.runtimeBinding === "parent.data.description")
-    expect(descriptionbinding_parent).toBeDefined()
-    expect(descriptionbinding_parent.readableBinding).toBe("list-name.Test Table.description")
-    
-    const namebinding_own = contextBindings.find(b => b.runtimeBinding === "data.name")
-    expect(namebinding_own).toBeDefined()
-    expect(namebinding_own.readableBinding).toBe("child-list-name.Test Table.name")
-    
-    const descriptionbinding_own = contextBindings.find(b => b.runtimeBinding === "data.description")
-    expect(descriptionbinding_own).toBeDefined()
-    expect(descriptionbinding_own.readableBinding).toBe("child-list-name.Test Table.description")
->>>>>>> 4ea99592
+      "child-list-name.Test Table.description"
+    )
   })
 
   it("should return bindable component props, from components in same context", () => {
@@ -187,16 +157,12 @@
           _id: "list-id",
           _component: "@budibase/standard-components/list",
           _instanceName: "list-name",
-<<<<<<< HEAD
-          model: {
-            type: "model",
-            modelId: "test-model-id",
-            label: "Test Model",
-            name: "all_test-model-id",
+          table: {
+            type: "table",
+            tableId: "test-table-id",
+            label: "Test Table",
+            name: "all_test-table-id",
           },
-=======
-          table: { isTable: true, tableId: "test-table-id", label: "Test Table", name: "all_test-table-id" },
->>>>>>> 4ea99592
           _children: [
             {
               _id: "list-item-heading-id",
@@ -214,16 +180,12 @@
               _id: "child-list-id",
               _component: "@budibase/standard-components/list",
               _instanceName: "child-list-name",
-<<<<<<< HEAD
-              model: {
-                type: "model",
-                modelId: "test-model-id",
-                label: "Test Model",
-                name: "all_test-model-id",
+              table: {
+                type: "table",
+                tableId: "test-table-id",
+                label: "Test Table",
+                name: "all_test-table-id",
               },
-=======
-              table: { isTable: true, tableId: "test-table-id", label: "Test Table", name: "all_test-table-id"},
->>>>>>> 4ea99592
               _children: [
                 {
                   _id: "child-list-item-heading-id",
@@ -245,16 +207,10 @@
     },
   }
 
-<<<<<<< HEAD
-  const models = [
+  const tables = [
     {
-      _id: "test-model-id",
-      name: "Test Model",
-=======
-  const tables = [{
-    _id: "test-table-id",
-    name: "Test Table",
->>>>>>> 4ea99592
+      _id: "test-table-id",
+      name: "Test Table",
       schema: {
         name: {
           type: "string",
@@ -270,17 +226,10 @@
     "@budibase/standard-components/container": {
       props: {},
     },
-<<<<<<< HEAD
     "@budibase/standard-components/list": {
-      context: "model",
-      props: {
-        model: "string",
-=======
-    "@budibase/standard-components/list" : {
       context: "table",
       props: {
-        table: "string"
->>>>>>> 4ea99592
+        table: "string",
       },
     },
     "@budibase/standard-components/input": {
@@ -296,10 +245,5 @@
     },
   }
 
-<<<<<<< HEAD
-  return { screen, models, components }
-=======
   return { screen, tables, components }
-
->>>>>>> 4ea99592
 }