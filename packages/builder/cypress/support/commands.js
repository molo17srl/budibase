// ***********************************************
// For more comprehensive examples of custom
// commands please read more here:
// https://on.cypress.io/custom-commands
// ***********************************************
//

Cypress.on("uncaught:exception", () => {
  return false
})

Cypress.Commands.add("login", () => {
  cy.visit(`${Cypress.config().baseUrl}/builder`)
  cy.wait(2000)
  cy.url().then(url => {
    if (url.includes("builder/admin")) {
      // create admin user
      cy.get("input").first().type("test@test.com")
      cy.get('input[type="password"]').first().type("test")
      cy.get('input[type="password"]').eq(1).type("test")
      cy.contains("Create super admin user").click({ force: true })
    }
    if (url.includes("builder/auth/login") || url.includes("builder/admin")) {
      // login
      cy.contains("Sign in to Budibase").then(() => {
        cy.get("input").first().type("test@test.com")
        cy.get('input[type="password"]').type("test")
        cy.get("button").first().click({ force: true })
        cy.wait(1000)
      })
    }
  })
})

Cypress.Commands.add("logOut", () => {
  cy.visit(`${Cypress.config().baseUrl}/builder`)
  cy.get(".user-dropdown .avatar > .icon").click({ force: true })
  cy.get(".spectrum-Popover[data-cy='user-menu']").within(() => {
    cy.get("li[data-cy='user-logout']").click({ force: true })
  })
  cy.wait(2000)
})

Cypress.Commands.add("closeModal", () => {
  cy.get(".spectrum-Modal").within(() => {
    cy.get(".close-icon").click()
    cy.wait(1000) // Wait for modal to close
  })
})

Cypress.Commands.add("importApp", (exportFilePath, name) => {
  cy.visit(`${Cypress.config().baseUrl}/builder`)

  cy.request(`${Cypress.config().baseUrl}/api/applications?status=all`)
    .its("body")
    .then(val => {
      if (val.length > 0) {
        cy.get(`[data-cy="create-app-btn"]`).click({ force: true })
        cy.wait(500)
      }
      cy.get(`[data-cy="import-app-btn"]`).click({ force: true })
    })

  cy.get(".spectrum-Modal").within(() => {
    cy.get("input").eq(1).should("have.focus")

    cy.get(".spectrum-Dropzone").selectFile(exportFilePath, {
      action: "drag-drop",
    })

    cy.get(".gallery .filename").contains("exported-app.txt")

    if (name && name != "") {
      cy.get("input").eq(0).type(name).should("have.value", name).blur()
    }
    cy.get(".confirm-wrap button")
      .should("not.be.disabled")
      .click({ force: true })
    cy.wait(5000)
  })
})

Cypress.Commands.add("updateUserInformation", (firstName, lastName) => {
  cy.get(".user-dropdown .avatar > .icon").click({ force: true })

  cy.get(".spectrum-Popover[data-cy='user-menu']").within(() => {
    cy.get("li[data-cy='user-info']").click({ force: true })
  })

  cy.get(".spectrum-Modal.is-open").within(() => {
    cy.get("[data-cy='user-first-name']").clear()

    if (!firstName || firstName == "") {
      cy.get("[data-cy='user-first-name']").invoke("val").should("be.empty")
    } else {
      cy.get("[data-cy='user-first-name']")
        .type(firstName)
        .should("have.value", firstName)
        .blur()
    }

    cy.get("[data-cy='user-last-name']").clear()

    if (!lastName || lastName == "") {
      cy.get("[data-cy='user-last-name']").invoke("val").should("be.empty")
    } else {
      cy.get("[data-cy='user-last-name']")
        .type(lastName)
        .should("have.value", lastName)
        .blur()
    }
    cy.get("button").contains("Update information").click({ force: true })
  })
})

Cypress.Commands.add("createApp", (name, addDefaultTable) => {
  const shouldCreateDefaultTable =
    typeof addDefaultTable != "boolean" ? true : addDefaultTable

  cy.visit(`${Cypress.config().baseUrl}/builder`)
  cy.wait(1000)
  cy.get(`[data-cy="create-app-btn"]`).click({ force: true })

  // If apps already exist
  cy.request(`${Cypress.config().baseUrl}/api/applications?status=all`)
    .its("body")
    .then(val => {
      if (val.length > 0) {
        cy.get(`[data-cy="create-app-btn"]`).click({ force: true })
      }
    })

  cy.get(".spectrum-Modal").within(() => {
    cy.get("input").eq(0).should("have.focus")
    if (name && name != "") {
      cy.get("input").eq(0).clear()
      cy.get("input").eq(0).type(name).should("have.value", name).blur()
    }
    cy.get(".spectrum-ButtonGroup")
      .contains("Create app")
      .click({ force: true })
    cy.wait(10000)
  })
  if (shouldCreateDefaultTable) {
    cy.createTable("Cypress Tests", true)
  }
})

Cypress.Commands.add("deleteApp", name => {
  cy.visit(`${Cypress.config().baseUrl}/builder`)
  cy.wait(2000)
  cy.request(`${Cypress.config().baseUrl}/api/applications?status=all`)
    .its("body")
    .then(val => {
      const findAppName = val.some(val => val.name == name)
      if (findAppName) {
        if (val.length > 0) {
          const appId = val.reduce((acc, app) => {
            if (name === app.name) {
              acc = app.appId
            }
            return acc
          }, "")

          if (appId == "") {
            return
          }

          const appIdParsed = appId.split("_").pop()
          const actionEleId = `[data-cy=row_actions_${appIdParsed}]`
          cy.get(actionEleId).within(() => {
            cy.get(".spectrum-Icon").eq(0).click({ force: true })
          })
          cy.get(".spectrum-Menu").then($menu => {
            if ($menu.text().includes("Unpublish")) {
              cy.get(".spectrum-Menu").contains("Unpublish").click()
              cy.get(".spectrum-Dialog-grid").contains("Unpublish app").click()
            }
          })

          cy.get(actionEleId).within(() => {
            cy.get(".spectrum-Icon").eq(0).click({ force: true })
          })
          cy.get(".spectrum-Menu").contains("Delete").click()
          cy.get(".spectrum-Dialog-grid").within(() => {
            cy.get("input").type(name)
          })
          cy.get(".spectrum-Button--warning").click()
        } else {
          return
        }
      } else {
        return
      }
    })
})

Cypress.Commands.add("deleteAllApps", () => {
  cy.visit(`${Cypress.config().baseUrl}/builder`)
  cy.wait(500)
  cy.request(`${Cypress.config().baseUrl}/api/applications?status=all`)
    .its("body")
    .then(val => {
      for (let i = 0; i < val.length; i++) {
        const appIdParsed = val[i].appId.split("_").pop()
        const actionEleId = `[data-cy=row_actions_${appIdParsed}]`
        cy.get(actionEleId).within(() => {
          cy.get(".spectrum-Icon").eq(0).click({ force: true })
        })

        cy.get(".spectrum-Menu").contains("Delete").click()
        cy.get(".spectrum-Dialog-grid").within(() => {
          cy.get("input").type(val[i].name)
          cy.get(".spectrum-Button--warning").click()
        })
        cy.reload()
      }
    })
})

Cypress.Commands.add("customiseAppIcon", () => {
  // Select random icon
  cy.get(".grid").within(() => {
    cy.get(".icon-item")
      .eq(Math.floor(Math.random() * 23) + 1)
      .click()
  })
  // Select random colour
  cy.get(".fill").click()
  cy.get(".colors").within(() => {
    cy.get(".color")
      .eq(Math.floor(Math.random() * 33) + 1)
      .click()
  })
  cy.intercept("**/applications/**").as("iconChange")
  cy.get(".spectrum-Button").contains("Save").click({ force: true })
  cy.wait("@iconChange")
  cy.get("@iconChange").its("response.statusCode").should("eq", 200)
  cy.wait(1000)
})

Cypress.Commands.add("alterAppVersion", (appId, version) => {
  return cy
    .request("put", `${Cypress.config().baseUrl}/api/applications/${appId}`, {
      version: version || "0.0.1-alpha.0",
    })
    .then(resp => {
      expect(resp.status).to.eq(200)
    })
})

Cypress.Commands.add("updateAppName", (changedName, noName) => {
  cy.get(".spectrum-Modal").within(() => {
    if (noName == true) {
      cy.get("input").clear()
      cy.get(".spectrum-Dialog-grid")
        .click()
        .contains("App name must be letters, numbers and spaces only")
      return cy
    }
    cy.get("input").clear()
    cy.get("input")
      .eq(0)
      .type(changedName)
      .should("have.value", changedName)
      .blur()
    cy.get(".spectrum-ButtonGroup").contains("Save").click({ force: true })
    cy.wait(500)
  })
})

Cypress.Commands.add("unlockApp", unlock_config => {
  let config = { ...unlock_config }

  cy.get(".spectrum-Modal .spectrum-Dialog[data-cy='app-lock-modal']")
    .should("be.visible")
    .within(() => {
      if (config.owned) {
        cy.get(".spectrum-Dialog-heading").contains("Locked by you")
        cy.get(".lock-expiry-body").contains(
          "This lock will expire in 10 minutes from now"
        )

        cy.intercept("**/lock").as("unlockApp")
        cy.get(".spectrum-Button")
          .contains("Release Lock")
          .click({ force: true })
        cy.wait("@unlockApp")
        cy.get("@unlockApp").its("response.statusCode").should("eq", 200)
        cy.get("@unlockApp").its("response.body").should("deep.equal", {
          message: "Lock released successfully.",
        })
      } else {
        //Show the name ?
        cy.get(".lock-expiry-body").should("not.be.visible")
        cy.get(".spectrum-Button").contains("Done")
      }
    })
})

<<<<<<< HEAD
=======
Cypress.Commands.add("publishApp", resolvedAppPath => {
  //Assumes you have navigated to an application first
  cy.get(".toprightnav button.spectrum-Button")
    .contains("Publish")
    .click({ force: true })

  cy.get(".spectrum-Modal [data-cy='deploy-app-modal']")
    .should("be.visible")
    .within(() => {
      cy.get(".spectrum-Button").contains("Publish").click({ force: true })
      cy.wait(1000)
    })

  //Verify that the app url is presented correctly to the user
  cy.get(".spectrum-Modal [data-cy='deploy-app-success-modal']")
    .should("be.visible")
    .within(() => {
      let appUrl = Cypress.config().baseUrl + "/app/" + resolvedAppPath
      cy.get("[data-cy='deployed-app-url'] input").should("have.value", appUrl)
      cy.get(".spectrum-Button").contains("Done").click({ force: true })
    })
})

>>>>>>> 5c77a438
Cypress.Commands.add("createTestApp", () => {
  const appName = "Cypress Tests"
  cy.deleteApp(appName)
  cy.createApp(appName, "This app is used for Cypress testing.")
  //cy.createScreen("home")
})

Cypress.Commands.add("createTestTableWithData", () => {
  cy.createTable("dog")
  cy.addColumn("dog", "name", "Text")
  cy.addColumn("dog", "age", "Number")
})

Cypress.Commands.add("publishApp", (viewApp = false) => {
  cy.get(".toprightnav").contains("Publish").click({ force: true })
  cy.get(".spectrum-Dialog-grid").within(() => {
    cy.get(".spectrum-Button").contains("Publish").click({ force: true })
  })
  cy.wait(2000) // Wait for App to publish and modal to appear
  cy.get(".spectrum-Dialog-grid").within(() => {
    if (viewApp) {
      cy.get(".spectrum-Button").contains("View App").click({ force: true })
    } else {
      cy.get(".spectrum-Button").contains("Done").click({ force: true })
    }
  })
})

Cypress.Commands.add("createTable", (tableName, initialTable) => {
  if (!initialTable) {
    cy.navigateToDataSection()
    cy.get(`[data-cy="new-table"]`).click()
  }
  cy.wait(5000)
  cy.get(".spectrum-Dialog-grid")
    .contains("Budibase DB")
    .click({ force: true })
    .then(() => {
      cy.get(".spectrum-Button").contains("Continue").click({ force: true })
    })
  cy.get(".spectrum-Modal").within(() => {
    cy.wait(1000)
    cy.get("input").first().type(tableName).blur()
    cy.get(".spectrum-ButtonGroup").contains("Create").click()
  })
  cy.contains(tableName).should("be.visible")
})

Cypress.Commands.add(
  "addColumn",
  (tableName, columnName, type, multiOptions = null) => {
    // Select Table
    cy.selectTable(tableName)
    cy.contains(".nav-item", tableName).click()
    cy.contains("Create column").click()

    // Configure column
    cy.get(".spectrum-Modal").within(() => {
      cy.get("input").first().type(columnName).blur()

      // Unset table display column
      cy.contains("display column").click({ force: true })
      cy.get(".spectrum-Picker-label").click()
      cy.contains(type).click()

      // Add options for Multi-select Type
      if (multiOptions !== null) {
        cy.get(".spectrum-Textfield-input").eq(1).type(multiOptions)
      }

      cy.contains("Save Column").click()
    })
  }
)

Cypress.Commands.add("addRow", values => {
  cy.contains("Create row").click()
  cy.get(".spectrum-Modal").within(() => {
    for (let i = 0; i < values.length; i++) {
      cy.get("input").eq(i).type(values[i]).blur()
    }
    cy.get(".spectrum-ButtonGroup").contains("Create").click()
  })
})

Cypress.Commands.add("addRowMultiValue", values => {
  cy.contains("Create row").click()
  cy.get(".spectrum-Modal").within(() => {
    cy.get(".spectrum-Form-itemField")
      .click()
      .then(() => {
        cy.get(".spectrum-Popover").within(() => {
          for (let i = 0; i < values.length; i++) {
            cy.get(".spectrum-Menu-item").eq(i).click()
          }
        })
        cy.get(".spectrum-Dialog-grid").click("top")
        cy.get(".spectrum-ButtonGroup").contains("Create").click()
      })
  })
})

Cypress.Commands.add("createUser", email => {
  // quick hacky recorded way to create a user
  cy.contains("Users").click()
  cy.get(`[data-cy="add-user"]`).click()
  cy.get(".spectrum-Picker-label").click()
  cy.get(".spectrum-Menu-item:nth-child(2) > .spectrum-Menu-itemLabel").click()

  //Onboarding type selector
  cy.get(
    ":nth-child(2) > .spectrum-Form-itemField > .spectrum-Textfield > .spectrum-Textfield-input"
  )
    .first()
    .type(email, { force: true })
  cy.get(".spectrum-Button--cta").click({ force: true })
})

Cypress.Commands.add("addComponent", (category, component) => {
  if (category) {
    cy.get(`[data-cy="category-${category}"]`).click({ force: true })
  }
  if (component) {
    cy.get(`[data-cy="component-${component}"]`).click({ force: true })
  }
  cy.wait(2000)
  cy.location().then(loc => {
    const params = loc.pathname.split("/")
    const componentId = params[params.length - 1]
    cy.getComponent(componentId).should("exist")
    return cy.wrap(componentId)
  })
})

Cypress.Commands.add("getComponent", componentId => {
  return cy
    .get("iframe")
    .its("0.contentDocument")
    .should("exist")
    .its("body")
    .should("not.be.null")
    .then(cy.wrap)
    .find(`[data-id=${componentId}]`)
})

Cypress.Commands.add("navigateToFrontend", () => {
  // Clicks on Design tab and then the Home nav item
  cy.wait(1000)
  cy.contains("Design").click()
  cy.get(".spectrum-Search").type("/")
  cy.get(".nav-item").contains("home").click()
})

Cypress.Commands.add("navigateToDataSection", () => {
  // Clicks on the Data tab
  cy.wait(500)
  cy.contains("Data").click()
})

//Blank
Cypress.Commands.add("createScreen", (route, accessLevelLabel) => {
  cy.contains("Design").click()
  cy.get("[aria-label=AddCircle]").click()
  cy.get(".spectrum-Modal").within(() => {
    cy.get("[data-cy='blank-screen']").click()
    cy.get(".spectrum-Button").contains("Continue").click({ force: true })
    cy.wait(500)
  })
  cy.get(".spectrum-Dialog-grid").within(() => {
    cy.get(".spectrum-Form-itemField").eq(0).type(route)
    cy.get(".spectrum-Button").contains("Continue").click({ force: true })
    cy.wait(1000)
  })

  cy.get(".spectrum-Modal").within(() => {
    if (accessLevelLabel) {
      cy.get(".spectrum-Picker-label").click()
      cy.wait(500)
      cy.contains(accessLevelLabel).click()
    }
    cy.get(".spectrum-Button").contains("Done").click({ force: true })
  })
})

Cypress.Commands.add(
  "createDatasourceScreen",
  (datasourceNames, accessLevelLabel) => {
    cy.contains("Design").click()
    cy.get("[aria-label=AddCircle]").click()
    cy.get(".spectrum-Modal").within(() => {
      cy.get(".item").contains("Autogenerated screens").click()
      cy.get(".spectrum-Button").contains("Continue").click({ force: true })
      cy.wait(500)
    })
    cy.get(".spectrum-Modal [data-cy='data-source-modal']").within(() => {
      for (let i = 0; i < datasourceNames.length; i++) {
        cy.get(".data-source-entry").contains(datasourceNames[i]).click()
        //Ensure the check mark is visible
        cy.get(".data-source-entry")
          .contains(datasourceNames[i])
          .get(".data-source-check")
          .should("exist")
      }

      cy.get(".spectrum-Button").contains("Confirm").click({ force: true })
    })

    cy.get(".spectrum-Modal").within(() => {
      if (accessLevelLabel) {
        cy.get(".spectrum-Picker-label").click()
        cy.wait(500)
        cy.contains(accessLevelLabel).click()
      }
      cy.get(".spectrum-Button").contains("Done").click({ force: true })
    })

    cy.contains("Design").click()
  }
)

Cypress.Commands.add("navigateToAutogeneratedModal", () => {
  // Screen name must already exist within data source
  cy.contains("Design").click()
  cy.get("[aria-label=AddCircle]").click()
  cy.get(".spectrum-Modal").within(() => {
    cy.get(".item").contains("Autogenerated screens").click()
    cy.get(".spectrum-Button").contains("Continue").click({ force: true })
    cy.wait(500)
  })
})

Cypress.Commands.add(
  "createAutogeneratedScreens",
  (screenNames, accessLevelLabel) => {
    cy.navigateToAutogeneratedModal()

    for (let i = 0; i < screenNames.length; i++) {
      cy.get(".data-source-entry").contains(screenNames[i]).click()
    }

    cy.get(".spectrum-Modal").within(() => {
      if (accessLevelLabel) {
        cy.get(".spectrum-Picker-label").click()
        cy.wait(500)
        cy.contains(accessLevelLabel).click()
      }
      cy.get(".spectrum-Button").contains("Confirm").click({ force: true })
      cy.wait(4000)
    })
  }
)

Cypress.Commands.add("addRow", values => {
  cy.contains("Create row").click()
  cy.get(".spectrum-Modal").within(() => {
    for (let i = 0; i < values.length; i++) {
      cy.get("input").eq(i).type(values[i]).blur()
    }
    cy.get(".spectrum-ButtonGroup").contains("Create").click()
  })
})

Cypress.Commands.add("expandBudibaseConnection", () => {
  if (Cypress.$(".nav-item > .content > .opened").length === 0) {
    // expand the Budibase DB connection string
    cy.get(".icon.arrow").eq(0).click()
  }
})

Cypress.Commands.add("selectTable", tableName => {
  cy.expandBudibaseConnection()
  cy.contains(".nav-item", tableName).click()
})

Cypress.Commands.add("addCustomSourceOptions", totalOptions => {
  cy.get(".spectrum-ActionButton")
    .contains("Define Options")
    .click()
    .then(() => {
      for (let i = 0; i < totalOptions; i++) {
        // Add radio button options
        cy.get(".spectrum-Button")
          .contains("Add Option")
          .click({ force: true })
          .then(() => {
            cy.wait(500)
            cy.get("[placeholder='Label']").eq(i).type(i)
            cy.get("[placeholder='Value']").eq(i).type(i)
          })
      }
      // Save options
      cy.get(".spectrum-Button").contains("Save").click({ force: true })
    })
})

//Filters visible with 1 or more
Cypress.Commands.add("searchForApplication", appName => {
  cy.visit(`${Cypress.config().baseUrl}/builder`)
  cy.wait(2000)

  // No app filter functionality if only 1 app exists
  cy.request(`${Cypress.config().baseUrl}/api/applications?status=all`)
    .its("body")
    .then(val => {
      if (val.length < 2) {
        return
      } else {
        // Searches for the app
        cy.get(".filter").then(() => {
          cy.get(".spectrum-Textfield").within(() => {
            cy.get("input").eq(0).clear()
            cy.get("input").eq(0).type(appName)
          })
        })
      }
    })
})

//Assumes there are no others
Cypress.Commands.add("applicationInAppTable", appName => {
  cy.get(".appTable").within(() => {
    cy.get(".title").contains(appName).should("exist")
  })
})

Cypress.Commands.add("createAppFromScratch", appName => {
  cy.get(`[data-cy="create-app-btn"]`)
    .contains("Start from scratch")
    .click({ force: true })
  cy.get(".spectrum-Modal").within(() => {
    cy.get("input")
      .eq(0)
      .clear()
      .type(appName)
      .should("have.value", appName)
      .blur()
    cy.get(".spectrum-ButtonGroup").contains("Create app").click()
    cy.wait(10000)
  })
  cy.createTable("Cypress Tests", true)
})

Cypress.Commands.add("selectExternalDatasource", datasourceName => {
  // Navigates to Data Section
  cy.navigateToDataSection()
  // Open Data Source modal
  cy.get(".nav").within(() => {
    cy.get(".add-button").click()
  })
  // Clicks specified datasource & continue
  cy.wait(1000)
  cy.get(".item-list").contains(datasourceName).click()
  cy.get(".spectrum-Dialog-grid").within(() => {
    cy.get(".spectrum-Button").contains("Continue").click({ force: true })
  })
})

Cypress.Commands.add("addDatasourceConfig", (datasource, skipFetch) => {
  // selectExternalDatasource should be called prior to this
  // Adds the config for specified datasource & fetches tables
  // Currently supports MySQL, PostgreSQL, Oracle
  // Host IP Address
  cy.wait(500)
  cy.get(".spectrum-Dialog-grid").within(() => {
    cy.get(".form-row")
      .eq(0)
      .within(() => {
        cy.get(".spectrum-Textfield").within(() => {
          if (datasource == "Oracle") {
            cy.get("input").clear().type(Cypress.env("oracle").HOST)
          } else {
            cy.get("input")
              .clear({ force: true })
              .type(Cypress.env("HOST_IP"), { force: true })
          }
        })
      })
  })
  // Database Name
  cy.get(".spectrum-Dialog-grid").within(() => {
    if (datasource == "MySQL") {
      cy.get(".form-row")
        .eq(4)
        .within(() => {
          cy.get("input").clear().type(Cypress.env("mysql").DATABASE)
        })
    } else {
      cy.get(".form-row")
        .eq(2)
        .within(() => {
          if (datasource == "PostgreSQL") {
            cy.get("input").clear().type(Cypress.env("postgresql").DATABASE)
          }
          if (datasource == "Oracle") {
            cy.get("input").clear().type(Cypress.env("oracle").DATABASE)
          }
        })
    }
  })
  // User
  cy.get(".spectrum-Dialog-grid").within(() => {
    if (datasource == "MySQL") {
      cy.get(".form-row")
        .eq(2)
        .within(() => {
          cy.get("input").clear().type(Cypress.env("mysql").USER)
        })
    } else {
      cy.get(".form-row")
        .eq(3)
        .within(() => {
          if (datasource == "PostgreSQL") {
            cy.get("input").clear().type(Cypress.env("postgresql").USER)
          }
          if (datasource == "Oracle") {
            cy.get("input").clear().type(Cypress.env("oracle").USER)
          }
        })
    }
  })
  // Password
  cy.get(".spectrum-Dialog-grid").within(() => {
    if (datasource == "MySQL") {
      cy.get(".form-row")
        .eq(3)
        .within(() => {
          cy.get("input").clear().type(Cypress.env("mysql").PASSWORD)
        })
    } else {
      cy.get(".form-row")
        .eq(4)
        .within(() => {
          if (datasource == "PostgreSQL") {
            cy.get("input").clear().type(Cypress.env("postgresql").PASSWORD)
          }
          if (datasource == "Oracle") {
            cy.get("input").clear().type(Cypress.env("oracle").PASSWORD)
          }
        })
    }
  })
  // Click to fetch tables
  if (skipFetch) {
    cy.get(".spectrum-Dialog-grid").within(() => {
      cy.get(".spectrum-Button")
        .contains("Skip table fetch")
        .click({ force: true })
    })
  } else {
    cy.intercept("**/tables").as("datasourceTables")
    cy.get(".spectrum-Dialog-grid").within(() => {
      cy.get(".spectrum-Button")
        .contains("Save and fetch tables")
        .click({ force: true })
    })
    // Wait for tables to be fetched
    cy.wait("@datasourceTables", { timeout: 60000 })
  }
})

Cypress.Commands.add("createRestQuery", (method, restUrl, queryPrettyName) => {
  // addExternalDatasource should be called prior to this
  // Configures REST datasource & sends query
  cy.wait(1000)
  cy.get(".spectrum-Button").contains("Add query").click({ force: true })
  // Select Method & add Rest URL
  cy.get(".spectrum-Picker-label").eq(1).click()
  cy.get(".spectrum-Menu").contains(method).click()
  cy.get("input").clear().type(restUrl)
  // Send query
  cy.get(".spectrum-Button").contains("Send").click({ force: true })
  cy.wait(500)
  cy.get(".spectrum-Button").contains("Save").click({ force: true })
  cy.get(".hierarchy-items-container")
    .should("contain", method)
    .and("contain", queryPrettyName)
})<|MERGE_RESOLUTION|>--- conflicted
+++ resolved
@@ -298,8 +298,6 @@
     })
 })
 
-<<<<<<< HEAD
-=======
 Cypress.Commands.add("publishApp", resolvedAppPath => {
   //Assumes you have navigated to an application first
   cy.get(".toprightnav button.spectrum-Button")
@@ -323,7 +321,6 @@
     })
 })
 
->>>>>>> 5c77a438
 Cypress.Commands.add("createTestApp", () => {
   const appName = "Cypress Tests"
   cy.deleteApp(appName)
