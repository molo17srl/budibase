context("Create a View", () => {
  before(() => {
    cy.visit("localhost:4001/_builder")
    cy.createApp("View App", "View App Description")
    cy.createTable("data")
    cy.addColumn("data", "group", "Text")
    cy.addColumn("data", "age", "Number")
    cy.addColumn("data", "rating", "Number")

    // 6 Records
    cy.addRecord(["Students", 25, 1])
    cy.addRecord(["Students", 20, 3])
    cy.addRecord(["Students", 18, 6])
    cy.addRecord(["Students", 25, 2])
    cy.addRecord(["Teachers", 49, 5])
    cy.addRecord(["Teachers", 36, 3])
  })

  it("creates a view", () => {
    cy.contains("Create New View").click()
    cy.get(".menu-container").within(() => {
      cy.get("input").type("Test View")
      cy.contains("Save View").click()
    })
    cy.get(".title").contains("Test View")
    cy.get("thead th div").should($headers => {
      expect($headers).to.have.length(3)
      const headers = $headers.map((i, header) => Cypress.$(header).text())
      expect(headers.get()).to.deep.eq(["group", "age", "rating"])
    })
  })

  it("filters the view by age over 10", () => {
    cy.contains("Filter").click()
    cy.contains("Add Filter").click()
    cy.get(".menu-container")
      .find("select")
      .first()
      .select("age")
    cy.get(".menu-container")
      .find("select")
      .eq(1)
      .select("More Than")
    cy.get("input").type(18)
    cy.contains("Save").click()
    cy.get("tbody tr").should($values => {
      expect($values).to.have.length(5)
    })
  })

<<<<<<< HEAD
  it("creates a stats calculation view based on age", () => {
    cy.contains("Calculate").click()
    cy.get(".menu-container")
      .find("select")
      .first()
      .select("Statistics")
    cy.get(".menu-container")
      .find("select")
      .eq(1)
      .select("age")
    cy.contains("Save").click()
    cy.get("thead th div").should($headers => {
      expect($headers).to.have.length(7)
      const headers = $headers.map((i, header) => Cypress.$(header).text())
      expect(headers.get()).to.deep.eq([
        "field",
        "sum",
        "min",
        "max",
        "count",
        "sumsqr",
        "avg",
      ])
    })
    cy.get("tbody td").should($values => {
      const values = $values.map((i, value) => Cypress.$(value).text())
      expect(values.get()).to.deep.eq([
        "age",
        "155",
        "20",
        "49",
        "5",
        "5347",
        "31",
      ])
=======
    it('creates a stats calculation view based on age', () => {
      cy.contains("Calculate").click()
      // we may reinstate this - have commented this dropdown for now as there is only one option
      //cy.get(".menu-container").find("select").first().select("Statistics")
      cy.get(".menu-container").find("select").eq(0).select("age")
      cy.contains("Save").click()
      cy.get("thead th").should(($headers) => {
        expect($headers).to.have.length(7)
        const headers = $headers.map((i, header) => Cypress.$(header).text())
        expect(headers.get()).to.deep.eq([
          "field",
          "sum",
          "min",
          "max",
          "count",
          "sumsqr",
          "avg",
        ])
      })
      cy.get("tbody td").should(($values) => {
        const values = $values.map((i, value) => Cypress.$(value).text())
        expect(values.get()).to.deep.eq([
          "age",
          "155",
          "20",
          "49",
          "5",
          "5347",
          "31"
        ])
      })
>>>>>>> efa0902c
    })
  })

  it("groups the view by group", () => {
    cy.contains("Group By").click()
    cy.get("select").select("group")
    cy.contains("Save").click()
    cy.contains("Students").should("be.visible")
    cy.contains("Teachers").should("be.visible")

    cy.get("tbody tr")
      .first()
      .find("td")
      .should($values => {
        const values = $values.map((i, value) => Cypress.$(value).text())
        expect(values.get()).to.deep.eq([
          "Students",
          "70",
          "20",
          "25",
          "3",
          "1650",
          "23.333333333333332",
        ])
      })
  })

  it("renames a view", () => {
    cy.contains("[data-cy=model-nav-item]", "Test View")
      .find(".ri-more-line")
      .click()
    cy.contains("Edit").click()
    cy.get(".menu-container").within(() => {
      cy.get("input").type(" Updated")
      cy.contains("Save").click()
    })
    cy.contains("Test View Updated").should("be.visible")
  })

  it("deletes a view", () => {
    cy.contains("[data-cy=model-nav-item]", "Test View Updated").click()
    cy.contains("[data-cy=model-nav-item]", "Test View Updated")
      .find(".ri-more-line")
      .click()
    cy.contains("Delete").click()
    cy.contains("Delete View").click()
    cy.contains("TestView Updated").should("not.be.visible")
  })
})<|MERGE_RESOLUTION|>--- conflicted
+++ resolved
@@ -48,16 +48,13 @@
     })
   })
 
-<<<<<<< HEAD
   it("creates a stats calculation view based on age", () => {
     cy.contains("Calculate").click()
+    // we may reinstate this - have commented this dropdown for now as there is only one option
+    //cy.get(".menu-container").find("select").first().select("Statistics")
     cy.get(".menu-container")
       .find("select")
-      .first()
-      .select("Statistics")
-    cy.get(".menu-container")
-      .find("select")
-      .eq(1)
+      .eq(0)
       .select("age")
     cy.contains("Save").click()
     cy.get("thead th div").should($headers => {
@@ -84,39 +81,6 @@
         "5347",
         "31",
       ])
-=======
-    it('creates a stats calculation view based on age', () => {
-      cy.contains("Calculate").click()
-      // we may reinstate this - have commented this dropdown for now as there is only one option
-      //cy.get(".menu-container").find("select").first().select("Statistics")
-      cy.get(".menu-container").find("select").eq(0).select("age")
-      cy.contains("Save").click()
-      cy.get("thead th").should(($headers) => {
-        expect($headers).to.have.length(7)
-        const headers = $headers.map((i, header) => Cypress.$(header).text())
-        expect(headers.get()).to.deep.eq([
-          "field",
-          "sum",
-          "min",
-          "max",
-          "count",
-          "sumsqr",
-          "avg",
-        ])
-      })
-      cy.get("tbody td").should(($values) => {
-        const values = $values.map((i, value) => Cypress.$(value).text())
-        expect(values.get()).to.deep.eq([
-          "age",
-          "155",
-          "20",
-          "49",
-          "5",
-          "5347",
-          "31"
-        ])
-      })
->>>>>>> efa0902c
     })
   })
 
