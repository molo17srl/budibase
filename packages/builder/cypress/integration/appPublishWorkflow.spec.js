import filterTests from "../support/filterTests"
const interact = require('../support/interact')

filterTests(['all'], () => {
  context("Publish Application Workflow", () => {
    before(() => {
      cy.login()
      cy.createTestApp()
    })

    it("Should reflect the unpublished status correctly", () => {
      cy.visit(`${Cypress.config().baseUrl}/builder`)
      cy.wait(1000)

      cy.get(interact.APP_TABLE_STATUS).eq(0)
      .within(() => {
        cy.contains("Unpublished")
        cy.get("svg[aria-label='GlobeStrike']").should("exist")
      })

      cy.get(interact.APP_TABLE_ROW_ACTION).eq(0)
      .within(() => {
<<<<<<< HEAD
        cy.get(interact.SPECTRUM_BUTTON_TEMPLATE).contains("Preview")
        cy.get(interact.SPECTRUM_BUTTON_TEMPLATE).contains("Edit").click({ force: true })
=======
        cy.get(".spectrum-Button").contains("View")
        cy.get(".spectrum-Button").contains("Edit").click({ force: true })
>>>>>>> 3581423e
      })
      
      cy.get(interact.DEPLOYMENT_TOP_NAV_GLOBESTRIKE).should("exist")
      cy.get(interact.DEPLOYMENT_TOP_GLOBE).should("not.exist")
    })

    it("Should publish an application and correctly reflect that", () => {
      //Assuming the previous test was run and the unpublished app is open in edit mode.
<<<<<<< HEAD
      cy.get(interact.TOPRIGHTNAV_BUTTON_SPECTRUM).contains("Publish").click({ force : true })

      cy.get(".spectrum-Modal [data-cy='deploy-app-modal']").should("be.visible")
      .within(() => {
        cy.get(interact.SPECTRUM_BUTTON_TEMPLATE).contains("Publish").click({ force : true })
        cy.wait(1000)
      });

      //Verify that the app url is presented correctly to the user
      cy.get(".spectrum-Modal [data-cy='deploy-app-success-modal']")
      .should("be.visible")
      .within(() => {
        let appUrl = Cypress.config().baseUrl + '/app/cypress-tests'
        cy.get("[data-cy='deployed-app-url'] input").should('have.value', appUrl)
        cy.get(interact.SPECTRUM_BUTTON_TEMPLATE).contains("Done").click({ force: true })
      })
=======

      cy.publishApp("cypress-tests")
>>>>>>> 3581423e

      cy.visit(`${Cypress.config().baseUrl}/builder`)
      cy.wait(1000)

      cy.get(".appTable .app-status").eq(0)
      .within(() => {
        cy.contains("Published")
        cy.get("svg[aria-label='Globe']").should("exist")
      })

      cy.get(".appTable .app-row-actions").eq(0)
      .within(() => {
        cy.get(".spectrum-Button").contains("View")
        cy.get(".spectrum-Button").contains("Edit").click({ force: true })
      })

      cy.get(interact.DEPLOYMENT_TOP_GLOBE).should("exist").click({ force: true })
      
      cy.get(interact.PUBLISH_POPOVER_MENU).should("be.visible")
      .within(() => {
<<<<<<< HEAD
        cy.get(interact.PUBLISH_POPOVER_ACTION).should("exist")
        cy.get("button").contains("View app").should("exist")
        cy.get(interact.PUBLISH_POPOVER_MESSAGE).should("have.text", "Last published a few seconds ago")
=======
        cy.get("[data-cy='publish-popover-action']").should("exist")
        cy.get("button").contains("View").should("exist")
        cy.get(".publish-popover-message").should("have.text", "Last published a few seconds ago")
>>>>>>> 3581423e
      })
    })

    it("Should unpublish an application from the top navigation and reflect the status change", () => {
      //Assuming the previous test app exists and is published
      
      cy.visit(`${Cypress.config().baseUrl}/builder`)

      cy.get(interact.APP_TABLE_STATUS).eq(0)
      .within(() => {
        cy.contains("Published")
        cy.get("svg[aria-label='Globe']").should("exist")
      })

      cy.get(".appTable .app-row-actions").eq(0)
      .within(() => {
<<<<<<< HEAD
        cy.get(interact.SPECTRUM_BUTTON).contains("View app")
        cy.get(interact.SPECTRUM_BUTTON).contains("Edit").click({ force: true })
=======
        cy.get(".spectrum-Button").contains("View")
        cy.get(".spectrum-Button").contains("Edit").click({ force: true })
>>>>>>> 3581423e
      })

      //The published status 
      cy.get(".deployment-top-nav svg[aria-label='Globe']").should("exist")
      .click({ force: true })

      cy.get("[data-cy='publish-popover-menu']").should("be.visible")
      cy.get("[data-cy='publish-popover-menu'] [data-cy='publish-popover-action']")
      .click({ force : true })

      cy.get("[data-cy='unpublish-modal']").should("be.visible")
      .within(() => {
        cy.get(".confirm-wrap button").click({ force: true }
      )})

      cy.get(".deployment-top-nav svg[aria-label='GlobeStrike']").should("exist")

      cy.visit(`${Cypress.config().baseUrl}/builder`)

      cy.get(".appTable .app-status").eq(0).contains("Unpublished")

    })
  })
})<|MERGE_RESOLUTION|>--- conflicted
+++ resolved
@@ -20,13 +20,8 @@
 
       cy.get(interact.APP_TABLE_ROW_ACTION).eq(0)
       .within(() => {
-<<<<<<< HEAD
         cy.get(interact.SPECTRUM_BUTTON_TEMPLATE).contains("Preview")
         cy.get(interact.SPECTRUM_BUTTON_TEMPLATE).contains("Edit").click({ force: true })
-=======
-        cy.get(".spectrum-Button").contains("View")
-        cy.get(".spectrum-Button").contains("Edit").click({ force: true })
->>>>>>> 3581423e
       })
       
       cy.get(interact.DEPLOYMENT_TOP_NAV_GLOBESTRIKE).should("exist")
@@ -35,7 +30,6 @@
 
     it("Should publish an application and correctly reflect that", () => {
       //Assuming the previous test was run and the unpublished app is open in edit mode.
-<<<<<<< HEAD
       cy.get(interact.TOPRIGHTNAV_BUTTON_SPECTRUM).contains("Publish").click({ force : true })
 
       cy.get(".spectrum-Modal [data-cy='deploy-app-modal']").should("be.visible")
@@ -52,10 +46,6 @@
         cy.get("[data-cy='deployed-app-url'] input").should('have.value', appUrl)
         cy.get(interact.SPECTRUM_BUTTON_TEMPLATE).contains("Done").click({ force: true })
       })
-=======
-
-      cy.publishApp("cypress-tests")
->>>>>>> 3581423e
 
       cy.visit(`${Cypress.config().baseUrl}/builder`)
       cy.wait(1000)
@@ -76,15 +66,9 @@
       
       cy.get(interact.PUBLISH_POPOVER_MENU).should("be.visible")
       .within(() => {
-<<<<<<< HEAD
         cy.get(interact.PUBLISH_POPOVER_ACTION).should("exist")
         cy.get("button").contains("View app").should("exist")
         cy.get(interact.PUBLISH_POPOVER_MESSAGE).should("have.text", "Last published a few seconds ago")
-=======
-        cy.get("[data-cy='publish-popover-action']").should("exist")
-        cy.get("button").contains("View").should("exist")
-        cy.get(".publish-popover-message").should("have.text", "Last published a few seconds ago")
->>>>>>> 3581423e
       })
     })
 
@@ -101,13 +85,8 @@
 
       cy.get(".appTable .app-row-actions").eq(0)
       .within(() => {
-<<<<<<< HEAD
         cy.get(interact.SPECTRUM_BUTTON).contains("View app")
         cy.get(interact.SPECTRUM_BUTTON).contains("Edit").click({ force: true })
-=======
-        cy.get(".spectrum-Button").contains("View")
-        cy.get(".spectrum-Button").contains("Edit").click({ force: true })
->>>>>>> 3581423e
       })
 
       //The published status 
