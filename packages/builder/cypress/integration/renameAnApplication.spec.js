import filterTests from "../support/filterTests"

filterTests(['all'], () => {
  context("Rename an App", () => {
    beforeEach(() => {
      cy.login()
      cy.createTestApp()
    })

    it("should rename an unpublished application", () => {
      const appName = "Cypress Tests"
      const appRename = "Cypress Renamed"
      // Rename app, Search for app, Confirm name was changed
      cy.visit(`${Cypress.config().baseUrl}/builder`)
      cy.wait(500)
      renameApp(appName, appRename)
      cy.reload()
      cy.wait(1000)
      cy.searchForApplication(appRename)
      cy.get(".appTable").find(".title").should("have.length", 1)
      cy.applicationInAppTable(appRename)
      // Set app name back to Cypress Tests
      cy.reload()
      cy.wait(1000)
      renameApp(appRename, appName)
    })

    xit("Should rename a published application", () => {
      // It is not possible to rename a published application
      const appName = "Cypress Tests"
      const appRename = "Cypress Renamed"
      // Publish the app
      cy.get(".toprightnav")
      cy.get(".spectrum-Button").contains("Publish").click({ force: true })
      cy.get(".spectrum-Dialog-grid")
        .within(() => {
          // Click publish again within the modal
          cy.get(".spectrum-Button").contains("Publish").click({ force: true })
        })
      // Rename app, Search for app, Confirm name was changed
      cy.visit(`${Cypress.config().baseUrl}/builder`)
      cy.wait(500)
      renameApp(appName, appRename, true)
      cy.get(".appTable").find(".wrapper").should("have.length", 1)
      cy.applicationInAppTable(appRename)
    })

    it("Should try to rename an application to have no name", () => {
      const appName = "Cypress Tests"
      cy.visit(`${Cypress.config().baseUrl}/builder`)
      cy.wait(500)
      renameApp(appName, " ", false, true)
      cy.wait(500)
      // Close modal and confirm name has not been changed
      cy.get(".spectrum-Dialog-grid").contains("Cancel").click()
      cy.reload()
      cy.wait(1000)
      cy.applicationInAppTable(appName)
    })

    xit("Should create two applications with the same name", () => {
      // It is not possible to have applications with the same name
      const appName = "Cypress Tests"
      cy.visit(`${Cypress.config().baseUrl}/builder`)
      cy.wait(500)
      cy.get(".spectrum-Button").contains("Create app").click({ force: true })
      cy.contains(/Start from scratch/).click()
      cy.get(".spectrum-Modal")
        .within(() => {
          cy.get("input").eq(0).type(appName)
          cy.get(".spectrum-ButtonGroup").contains("Create app").click({ force: true })
          cy.get(".error").should("have.text", "Another app with the same name already exists")
        })
    })

    it("should validate application names", () => {
      // App name must be letters, numbers and spaces only
      // This test checks numbers and special characters specifically
      const appName = "Cypress Tests"
      const numberName = 12345
      const specialCharName = "£$%^"
      cy.visit(`${Cypress.config().baseUrl}/builder`)
      cy.wait(500)
      renameApp(appName, numberName)
      cy.reload()
      cy.wait(1000)
      cy.applicationInAppTable(numberName)
      cy.reload()
      cy.wait(1000)
      renameApp(numberName, specialCharName)
      cy.get(".error").should("have.text", "App name must be letters, numbers and spaces only")
      // Set app name back to Cypress Tests
      cy.reload()
      cy.wait(1000)
      renameApp(numberName, appName)
    })

    const renameApp = (originalName, changedName, published, noName) => {
      cy.searchForApplication(originalName)
      cy.get(".appTable")
        .within(() => {
<<<<<<< HEAD
          cy.get("[data-cy='app-row-actions-menu']").eq(0).click()
=======
          cy.get("[aria-label='More']").eq(0).click()
>>>>>>> 34050741
        })
      // Check for when an app is published
      if (published == true) {
        // Should not have Edit as option, will unpublish app
        cy.should("not.have.value", "Edit")
        cy.get(".spectrum-Menu").contains("Unpublish").click()
        cy.get(".spectrum-Dialog-grid").contains("Unpublish app").click()
        cy.get(".appTable > :nth-child(5) > :nth-child(2) > .spectrum-Icon").click()
      }
      cy.get("[data-cy='app-row-actions-menu-popover']").eq(0).within(() => {
        cy.get(".spectrum-Menu-item").contains("Edit").click({ force: true })
      })
      cy.get(".spectrum-Modal")
        .within(() => {
          if (noName == true) {
            cy.get("input").clear()
            cy.get(".spectrum-Dialog-grid").click()
              .contains("App name must be letters, numbers and spaces only")
            return cy
          }
          cy.get("input").clear()
          cy.get("input").eq(0).type(changedName).should("have.value", changedName).blur()
          cy.get(".spectrum-ButtonGroup").contains("Save").click({ force: true })
          cy.wait(500)
        })
      }
    })
})<|MERGE_RESOLUTION|>--- conflicted
+++ resolved
@@ -99,11 +99,7 @@
       cy.searchForApplication(originalName)
       cy.get(".appTable")
         .within(() => {
-<<<<<<< HEAD
-          cy.get("[data-cy='app-row-actions-menu']").eq(0).click()
-=======
           cy.get("[aria-label='More']").eq(0).click()
->>>>>>> 34050741
         })
       // Check for when an app is published
       if (published == true) {
