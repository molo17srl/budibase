--- conflicted
+++ resolved
@@ -10,11 +10,7 @@
         it("should try to revert an unpublished app", () => {
             // Click revert icon
             cy.get(".toprightnav").within(() => {
-<<<<<<< HEAD
-                cy.get("[data-cy='revert-application-topnav']").click({ force: true })
-=======
                 cy.get("[aria-label='Revert']").click({ force: true })
->>>>>>> 34050741
             })
             cy.get(".spectrum-Modal").within(() => {
                 // Enter app name before revert
@@ -45,11 +41,7 @@
             cy.addComponent("Elements", "Button")
             // Click Revert
             cy.get(".toprightnav").within(() => {
-<<<<<<< HEAD
-                cy.get("[data-cy='revert-application-topnav']").click({ force: true })
-=======
                 cy.get("[aria-label='Revert']").click({ force: true })
->>>>>>> 34050741
             })
             cy.get(".spectrum-Dialog-grid").within(() => {
                 // Click Revert
@@ -66,11 +58,7 @@
         it("should enter incorrect app name when reverting", () => {
             // Click Revert
             cy.get(".toprightnav").within(() => {
-<<<<<<< HEAD
-                cy.get("[data-cy='revert-application-topnav']").click({ force: true })
-=======
                 cy.get("[aria-label='Revert']").click({ force: true })
->>>>>>> 34050741
             })
             // Enter incorrect app name
             cy.get(".spectrum-Dialog-grid").within(() => {
