{
  "name": "@budibase/bbui",
  "description": "A UI solution used in the different Budibase projects.",
  "version": "1.58.13",
  "license": "AGPL-3.0",
  "svelte": "src/index.js",
  "module": "dist/bbui.es.js",
  "exports": {
    ".": {
      "import": "./dist/bbui.es.js"
    },
    "./package.json": "./package.json",
    "./dist/style.css": "./dist/style.css"
  },
  "scripts": {
    "build": "rollup -c"
  },
  "devDependencies": {
    "@rollup/plugin-commonjs": "^16.0.0",
    "@rollup/plugin-json": "^4.1.0",
    "@rollup/plugin-node-resolve": "^11.2.1",
    "cross-env": "^7.0.2",
    "nollup": "^0.14.1",
    "postcss": "^8.2.9",
    "rollup": "^2.45.2",
    "rollup-plugin-postcss": "^4.0.0",
    "rollup-plugin-svelte": "^7.1.0",
    "rollup-plugin-terser": "^7.0.2",
    "svelte": "^3.37.0"
  },
  "keywords": [
    "svelte"
  ],
  "files": [
    "src",
    "dist"
  ],
  "dependencies": {
    "@spectrum-css/actionbutton": "^1.0.1",
    "@spectrum-css/actiongroup": "^1.0.1",
    "@spectrum-css/button": "^3.0.1",
    "@spectrum-css/buttongroup": "^3.0.1",
    "@spectrum-css/checkbox": "^3.0.1",
    "@spectrum-css/dialog": "^3.0.1",
    "@spectrum-css/divider": "^1.0.1",
    "@spectrum-css/fieldlabel": "^3.0.1",
    "@spectrum-css/icon": "^3.0.1",
    "@spectrum-css/label": "^2.0.9",
    "@spectrum-css/link": "^3.1.1",
    "@spectrum-css/menu": "^3.0.1",
    "@spectrum-css/modal": "^3.0.1",
    "@spectrum-css/picker": "^1.0.1",
    "@spectrum-css/popover": "^3.0.1",
    "@spectrum-css/progressbar": "^1.0.2",
    "@spectrum-css/progresscircle": "^1.0.2",
    "@spectrum-css/table": "^3.0.1",
<<<<<<< HEAD
    "@spectrum-css/textfield": "^3.0.1",
=======
    "@spectrum-css/tabs": "^3.0.1",
>>>>>>> a800c619
    "@spectrum-css/toast": "^3.0.1",
    "@spectrum-css/typography": "^3.0.1",
    "@spectrum-css/underlay": "^2.0.9",
    "@spectrum-css/vars": "^3.0.1",
    "dayjs": "^1.10.4",
    "markdown-it": "^12.0.4",
    "quill": "^1.3.7",
    "svelte-flatpickr": "^2.4.0",
    "svelte-portal": "^1.0.0",
    "turndown": "^7.0.0"
  }
}<|MERGE_RESOLUTION|>--- conflicted
+++ resolved
@@ -54,11 +54,8 @@
     "@spectrum-css/progressbar": "^1.0.2",
     "@spectrum-css/progresscircle": "^1.0.2",
     "@spectrum-css/table": "^3.0.1",
-<<<<<<< HEAD
     "@spectrum-css/textfield": "^3.0.1",
-=======
     "@spectrum-css/tabs": "^3.0.1",
->>>>>>> a800c619
     "@spectrum-css/toast": "^3.0.1",
     "@spectrum-css/typography": "^3.0.1",
     "@spectrum-css/underlay": "^2.0.9",
