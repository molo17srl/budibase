--- conflicted
+++ resolved
@@ -1,11 +1,7 @@
 {
   "name": "@budibase/bbui",
   "description": "A UI solution used in the different Budibase projects.",
-<<<<<<< HEAD
-  "version": "0.9.180-alpha.11",
-=======
   "version": "0.9.184",
->>>>>>> c4fb7ff8
   "license": "AGPL-3.0",
   "svelte": "src/index.js",
   "module": "dist/bbui.es.js",
