--- conflicted
+++ resolved
@@ -6,36 +6,7 @@
   export let tooltip = ""
 </script>
 
-<<<<<<< HEAD
-{#if tooltip}
-  <div class="container">
-    <label
-      for=""
-      class={`spectrum-FieldLabel spectrum-FieldLabel--size${size}`}
-    >
-      <slot />
-    </label>
-    <div class="icon-container">
-      <div
-        class="icon"
-        class:icon-small={size === "M" || size === "S"}
-        on:mouseover={() => (showTooltip = true)}
-        on:focus={() => (showTooltip = true)}
-        on:mouseleave={() => (showTooltip = false)}
-      >
-        <Icon name="InfoOutline" size="S" disabled={true} />
-      </div>
-      {#if showTooltip}
-        <div class="tooltip">
-          <Tooltip textWrapping={true} direction={"bottom"} text={tooltip} />
-        </div>
-      {/if}
-    </div>
-  </div>
-{:else}
-=======
 <TooltipWrapper {tooltip} {size}>
->>>>>>> 6107f147
   <label for="" class={`spectrum-FieldLabel spectrum-FieldLabel--size${size}`}>
     <slot />
   </label>
