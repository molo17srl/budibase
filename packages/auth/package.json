--- conflicted
+++ resolved
@@ -1,10 +1,6 @@
 {
   "name": "@budibase/auth",
-<<<<<<< HEAD
-  "version": "0.9.97-alpha.0",
-=======
   "version": "0.9.98",
->>>>>>> b875beae
   "description": "Authentication middlewares for budibase builder and apps",
   "main": "src/index.js",
   "author": "Budibase",
@@ -17,7 +13,6 @@
     "@techpass/passport-openidconnect": "^0.3.0",
     "aws-sdk": "^2.901.0",
     "bcryptjs": "^2.4.3",
-    "cls-hooked": "^4.2.2",
     "ioredis": "^4.27.1",
     "jsonwebtoken": "^8.5.1",
     "koa-passport": "^4.1.4",
