--- conflicted
+++ resolved
@@ -3,12 +3,9 @@
 const { compare } = require("../../hashing")
 const env = require("../../environment")
 const { getGlobalUserByEmail } = require("../../utils")
-<<<<<<< HEAD
 const { authError } = require("./utils")
-=======
 const { newid } = require("../../hashing")
 const { createASession } = require("../../security/sessions")
->>>>>>> 25b4c04d
 
 const INVALID_ERR = "Invalid Credentials"
 
