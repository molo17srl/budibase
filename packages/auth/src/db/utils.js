<<<<<<< HEAD
const uuid = require("uuid/v4")

exports.ViewNames = {
  USER_BY_EMAIL: "by_email",
}
=======
const { newid } = require("../hashing")
>>>>>>> 4170c374

exports.StaticDatabases = {
  GLOBAL: {
    name: "global-db",
  },
}

const DocumentTypes = {
  USER: "us",
  APP: "app",
  GROUP: "group",
}

exports.DocumentTypes = DocumentTypes

const UNICODE_MAX = "\ufff0"
const SEPARATOR = "_"

exports.SEPARATOR = SEPARATOR

/**
 * Generates a new global user ID.
 * @returns {string} The new user ID which the user doc can be stored under.
 */
exports.generateUserID = () => {
  return `${DocumentTypes.USER}${SEPARATOR}${uuid()}`
}

/**
 * Generates a new group ID.
 * @returns {string} The new group ID which the group doc can be stored under.
 */
exports.generateGroupID = () => {
  return `${DocumentTypes.GROUP}${SEPARATOR}${newid()}`
}

/**
 * Gets parameters for retrieving groups.
 */
exports.getGroupParams = (id = "", otherProps = {}) => {
  return {
    ...otherProps,
    startkey: `${DocumentTypes.GROUP}${SEPARATOR}${id}`,
    endkey: `${DocumentTypes.GROUP}${SEPARATOR}${id}${UNICODE_MAX}`,
  }
}

/**
 * Gets parameters for retrieving users.
 */
exports.getUserParams = (globalId = "", otherProps = {}) => {
  if (!globalId) {
    globalId = ""
  }
  return {
    ...otherProps,
    startkey: `${DocumentTypes.USER}${SEPARATOR}${globalId}`,
    endkey: `${DocumentTypes.USER}${SEPARATOR}${globalId}${UNICODE_MAX}`,
  }
}<|MERGE_RESOLUTION|>--- conflicted
+++ resolved
@@ -1,12 +1,8 @@
-<<<<<<< HEAD
-const uuid = require("uuid/v4")
+const { newid } = require("../hashing")
 
 exports.ViewNames = {
   USER_BY_EMAIL: "by_email",
 }
-=======
-const { newid } = require("../hashing")
->>>>>>> 4170c374
 
 exports.StaticDatabases = {
   GLOBAL: {
@@ -32,7 +28,7 @@
  * @returns {string} The new user ID which the user doc can be stored under.
  */
 exports.generateUserID = () => {
-  return `${DocumentTypes.USER}${SEPARATOR}${uuid()}`
+  return `${DocumentTypes.USER}${SEPARATOR}${newid()}`
 }
 
 /**
