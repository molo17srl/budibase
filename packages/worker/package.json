--- conflicted
+++ resolved
@@ -1,11 +1,7 @@
 {
   "name": "@budibase/worker",
   "email": "hi@budibase.com",
-<<<<<<< HEAD
-  "version": "0.9.80-alpha.9",
-=======
   "version": "0.9.81",
->>>>>>> 375e4abd
   "description": "Budibase background service",
   "main": "src/index.js",
   "repository": {
@@ -25,13 +21,8 @@
   "author": "Budibase",
   "license": "AGPL-3.0-or-later",
   "dependencies": {
-<<<<<<< HEAD
-    "@budibase/auth": "^0.9.80-alpha.9",
-    "@budibase/string-templates": "^0.9.80-alpha.9",
-=======
     "@budibase/auth": "^0.9.81",
     "@budibase/string-templates": "^0.9.81",
->>>>>>> 375e4abd
     "@koa/router": "^8.0.0",
     "@techpass/passport-openidconnect": "^0.3.0",
     "aws-sdk": "^2.811.0",
