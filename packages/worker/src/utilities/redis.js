const { Client, utils } = require("@budibase/auth/redis")
const { newid } = require("@budibase/auth").utils

function getExpirySecondsForDB(db) {
  switch (db) {
    case utils.Databases.PW_RESETS:
      // a hour
      return 3600
    case utils.Databases.INVITATIONS:
      // a day
      return 86400
  }
}

let pwResetClient, invitationClient

function getClient(db) {
  switch (db) {
    case utils.Databases.PW_RESETS:
      return pwResetClient
    case utils.Databases.INVITATIONS:
      return invitationClient
  }
}

async function writeACode(db, value) {
  const client = await getClient(db)
  const code = newid()
  await client.store(code, value, getExpirySecondsForDB(db))
  return code
}

async function getACode(db, code, deleteCode = true) {
  const client = await getClient(db)
  const value = await client.get(code)
  if (!value) {
    throw "Invalid code."
  }
  if (deleteCode) {
    await client.delete(code)
  }
  return value
}

exports.init = async () => {
  pwResetClient = await new Client(utils.Databases.PW_RESETS).init()
  invitationClient = await new Client(utils.Databases.PW_RESETS).init()
}

/**
 * make sure redis connection is closed.
 */
exports.shutdown = async () => {
<<<<<<< HEAD
  if (pwResetClient != null) {
    await pwResetClient.finish()
  }
  if (invitationClient != null) {
    await invitationClient.finish()
  }
=======
  if (pwResetClient) await pwResetClient.finish()
  if (invitationClient) await invitationClient.finish()
>>>>>>> 07abcefd
}

/**
 * Given a user ID this will store a code (that is returned) for an hour in redis.
 * The user can then return this code for resetting their password (through their reset link).
 * @param {string} userId the ID of the user which is to be reset.
 * @return {Promise<string>} returns the code that was stored to redis.
 */
exports.getResetPasswordCode = async userId => {
  return writeACode(utils.Databases.PW_RESETS, userId)
}

/**
 * Given a reset code this will lookup to redis, check if the code is valid and delete if required.
 * @param {string} resetCode The code provided via the email link.
 * @param {boolean} deleteCode If the code is used/finished with this will delete it - defaults to true.
 * @return {Promise<string>} returns the user ID if it is found
 */
exports.checkResetPasswordCode = async (resetCode, deleteCode = true) => {
  try {
    return getACode(utils.Databases.PW_RESETS, resetCode, deleteCode)
  } catch (err) {
    throw "Provided information is not valid, cannot reset password - please try again."
  }
}

/**
 * Generates an invitation code and writes it to redis - which can later be checked for user creation.
 * @param {string} email the email address which the code is being sent to (for use later).
 * @param {object|null} info Information to be carried along with the invitation.
 * @return {Promise<string>} returns the code that was stored to redis.
 */
exports.getInviteCode = async (email, info) => {
  return writeACode(utils.Databases.INVITATIONS, { email, info })
}

/**
 * Checks that the provided invite code is valid - will return the email address of user that was invited.
 * @param {string} inviteCode the invite code that was provided as part of the link.
 * @param {boolean} deleteCode whether or not the code should be deleted after retrieval - defaults to true.
 * @return {Promise<object>} If the code is valid then an email address will be returned.
 */
exports.checkInviteCode = async (inviteCode, deleteCode = true) => {
  try {
    return getACode(utils.Databases.INVITATIONS, inviteCode, deleteCode)
  } catch (err) {
    throw "Invitation is not valid or has expired, please request a new one."
  }
}<|MERGE_RESOLUTION|>--- conflicted
+++ resolved
@@ -51,17 +51,8 @@
  * make sure redis connection is closed.
  */
 exports.shutdown = async () => {
-<<<<<<< HEAD
-  if (pwResetClient != null) {
-    await pwResetClient.finish()
-  }
-  if (invitationClient != null) {
-    await invitationClient.finish()
-  }
-=======
   if (pwResetClient) await pwResetClient.finish()
   if (invitationClient) await invitationClient.finish()
->>>>>>> 07abcefd
 }
 
 /**
