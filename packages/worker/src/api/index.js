--- conflicted
+++ resolved
@@ -4,17 +4,9 @@
 const { routes } = require("./routes")
 const { buildAuthMiddleware } = require("@budibase/auth").auth
 
-<<<<<<< HEAD
-const NO_AUTH_ENDPOINTS = [
-  "/api/admin/users/init",
-  "/api/admin/configs/checklist",
-  "/api/admin/auth",
-  "/api/admin/auth/google",
-  "/api/admin/auth/google/callback",
-=======
 const PUBLIC_ENDPOINTS = [
   {
-    route: "/api/admin/users/first",
+    route: "/api/admin/users/init",
     method: "POST",
   },
   {
@@ -37,7 +29,10 @@
     route: "/api/admin/auth/reset",
     method: "POST",
   },
->>>>>>> a7b6dbe3
+  {
+    route: "/api/admin/configs/checklist",
+    method: "GET",
+  },
 ]
 
 const router = new Router()
