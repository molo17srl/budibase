--- conflicted
+++ resolved
@@ -1,29 +1,12 @@
-<<<<<<< HEAD
 const { getAllApps } = require("@budibase/auth/db")
-=======
-const { DocumentTypes, getAllDbs } = require("@budibase/auth").db
->>>>>>> 5f997ab8
 const CouchDB = require("../../db")
 
 const URL_REGEX_SLASH = /\/|\\/g
 
 exports.getApps = async ctx => {
-<<<<<<< HEAD
-  const tenantId = ctx.user.tenantId
-  const apps = await getAllApps(CouchDB, { tenantId })
-=======
-  const dbs = await getAllDbs()
-  const appDbNames = dbs.filter(dbName => dbName.startsWith(APP_PREFIX))
-  const appPromises = appDbNames.map(db =>
-    new CouchDB(db, { skip_setup: true }).get(DocumentTypes.APP_METADATA)
-  )
->>>>>>> 5f997ab8
-
+  const apps = await getAllApps(CouchDB, { dev: true })
   const body = {}
   for (let app of apps) {
-    if (app.status !== "fulfilled") {
-      continue
-    }
     app = app.value
     let url = app.url || encodeURI(`${app.name}`)
     url = `/${url.replace(URL_REGEX_SLASH, "")}`
