const userRoutes = require("./global/users")
const configRoutes = require("./global/configs")
const workspaceRoutes = require("./global/workspaces")
const templateRoutes = require("./global/templates")
const emailRoutes = require("./global/email")
const authRoutes = require("./global/auth")
const roleRoutes = require("./global/roles")
const sessionRoutes = require("./global/sessions")
const environmentRoutes = require("./system/environment")
const tenantsRoutes = require("./system/tenants")
<<<<<<< HEAD
const licenseRoutes = require("./global/license")
=======
const statusRoutes = require("./system/status")
const selfRoutes = require("./global/self")
>>>>>>> b067b5ac

exports.routes = [
  configRoutes,
  userRoutes,
  workspaceRoutes,
  authRoutes,
  templateRoutes,
  tenantsRoutes,
  emailRoutes,
  sessionRoutes,
  roleRoutes,
  environmentRoutes,
<<<<<<< HEAD
  licenseRoutes,
=======
  statusRoutes,
  selfRoutes,
>>>>>>> b067b5ac
]<|MERGE_RESOLUTION|>--- conflicted
+++ resolved
@@ -8,12 +8,9 @@
 const sessionRoutes = require("./global/sessions")
 const environmentRoutes = require("./system/environment")
 const tenantsRoutes = require("./system/tenants")
-<<<<<<< HEAD
-const licenseRoutes = require("./global/license")
-=======
 const statusRoutes = require("./system/status")
 const selfRoutes = require("./global/self")
->>>>>>> b067b5ac
+const licenseRoutes = require("./global/license")
 
 exports.routes = [
   configRoutes,
@@ -26,10 +23,7 @@
   sessionRoutes,
   roleRoutes,
   environmentRoutes,
-<<<<<<< HEAD
-  licenseRoutes,
-=======
   statusRoutes,
   selfRoutes,
->>>>>>> b067b5ac
+  licenseRoutes,
 ]