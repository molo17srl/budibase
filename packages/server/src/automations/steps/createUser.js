const roles = require("../../utilities/security/roles")
const userController = require("../../api/controllers/user")
const env = require("../../environment")
const usage = require("../../utilities/usageQuota")

module.exports.definition = {
  description: "Create a new user",
  tagline: "Create user {{inputs.email}}",
  icon: "ri-user-add-line",
  name: "Create User",
  type: "ACTION",
  stepId: "CREATE_USER",
  inputs: {
    roleId: roles.BUILTIN_ROLE_IDS.POWER,
  },
  schema: {
    inputs: {
      properties: {
        email: {
          type: "string",
          customType: "email",
          title: "Email",
        },
        password: {
          type: "string",
          customType: "password",
          title: "Password",
        },
        roleId: {
          type: "string",
          title: "Role",
          enum: roles.BUILTIN_ROLE_ID_ARRAY,
          pretty: roles.BUILTIN_ROLE_NAME_ARRAY,
        },
      },
      required: ["email", "password", "roleId"],
    },
    outputs: {
      properties: {
        id: {
          type: "string",
          description: "The identifier of the new user",
        },
        revision: {
          type: "string",
          description: "The revision of the new user",
        },
        response: {
          type: "object",
          description: "The response from the user table",
        },
        success: {
          type: "boolean",
          description: "Whether the action was successful",
        },
      },
      required: ["id", "revision", "success"],
    },
  },
}

<<<<<<< HEAD
module.exports.run = async function({ inputs, appId, apiKey }) {
  const { email, password, roleId } = inputs
=======
module.exports.run = async function({ inputs, appId, apiKey, emitter }) {
  const { email, password, accessLevelId } = inputs
>>>>>>> e2dd3d4b
  const ctx = {
    user: {
      appId: appId,
    },
    request: {
      body: { email, password, roleId },
    },
    eventEmitter: emitter,
  }

  try {
    if (env.CLOUD) {
      await usage.update(apiKey, usage.Properties.USER, 1)
    }
    await userController.create(ctx)
    return {
      response: ctx.body,
      // internal property not returned through the API
      id: ctx.userId,
      revision: ctx.body._rev,
      success: ctx.status === 200,
    }
  } catch (err) {
    console.error(err)
    return {
      success: false,
      response: err,
    }
  }
}<|MERGE_RESOLUTION|>--- conflicted
+++ resolved
@@ -59,13 +59,8 @@
   },
 }
 
-<<<<<<< HEAD
-module.exports.run = async function({ inputs, appId, apiKey }) {
+module.exports.run = async function({ inputs, appId, apiKey, emitter }) {
   const { email, password, roleId } = inputs
-=======
-module.exports.run = async function({ inputs, appId, apiKey, emitter }) {
-  const { email, password, accessLevelId } = inputs
->>>>>>> e2dd3d4b
   const ctx = {
     user: {
       appId: appId,
