const CouchDB = require("../../db")
const clientDb = require("../../db/clientDb")
const bcrypt = require("../../utilities/bcrypt")
const env = require("../../environment")
const getUserId = userName => `user_${userName}`
const {
  POWERUSER_LEVEL_ID,
  ADMIN_LEVEL_ID,
} = require("../../utilities/accessLevels")

exports.fetch = async function(ctx) {
  const database = new CouchDB(ctx.params.instanceId)
  const data = await database.query("database/by_type", {
    include_docs: true,
    key: ["user"],
  })

  ctx.body = data.rows.map(row => row.doc)
}

exports.create = async function(ctx) {
  const database = new CouchDB(ctx.params.instanceId)
  const appId = (await database.get("_design/database")).metadata.applicationId
  const { username, password, name, accessLevelId } = ctx.request.body

  if (!username || !password) {
    ctx.throw(400, "Username and Password Required.")
  }

  const accessLevel = await checkAccessLevel(database, accessLevelId)

  if (!accessLevel) ctx.throw(400, "Invalid Access Level")

  const user = {
    _id: getUserId(username),
    username,
    password: await bcrypt.hash(password),
    name: name || username,
    type: "user",
    accessLevelId,
  }

  const response = await database.post(user)

  // the clientDB needs to store a map of users against the app
  const db = new CouchDB(clientDb.name(env.CLIENT_ID))
  const app = await db.get(appId)

  app.userInstanceMap = {
    ...app.userInstanceMap,
    [username]: ctx.params.instanceId,
  }
  await db.put(app)

  ctx.status = 200
  ctx.message = "User created successfully."
  ctx.body = {
    _rev: response.rev,
    username,
    name,
  }
}

<<<<<<< HEAD
exports.update = async function(ctx) {}
=======
exports.update = async function() {}
>>>>>>> 7002cd43

exports.destroy = async function(ctx) {
  const database = new CouchDB(ctx.params.instanceId)
  await database.destroy(getUserId(ctx.params.username))
  ctx.message = `User ${ctx.params.username} deleted.`
  ctx.status = 200
}

exports.find = async function(ctx) {
  const database = new CouchDB(ctx.params.instanceId)
  const user = await database.get(getUserId(ctx.params.username))
  ctx.body = {
    username: user.username,
    name: user.name,
    _rev: user._rev,
  }
}

const checkAccessLevel = async (db, accessLevelId) => {
  if (!accessLevelId) return
  if (
    accessLevelId === POWERUSER_LEVEL_ID ||
    accessLevelId === ADMIN_LEVEL_ID
  ) {
    return {
      _id: accessLevelId,
      name: accessLevelId,
      permissions: [],
    }
  }
  return await db.get(accessLevelId)
}<|MERGE_RESOLUTION|>--- conflicted
+++ resolved
@@ -61,11 +61,7 @@
   }
 }
 
-<<<<<<< HEAD
-exports.update = async function(ctx) {}
-=======
 exports.update = async function() {}
->>>>>>> 7002cd43
 
 exports.destroy = async function(ctx) {
   const database = new CouchDB(ctx.params.instanceId)
