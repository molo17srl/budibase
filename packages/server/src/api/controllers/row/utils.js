--- conflicted
+++ resolved
@@ -52,30 +52,15 @@
     const constraints = cloneDeep(table.schema[fieldName].constraints)
     const type = table.schema[fieldName].type
     // special case for options, need to always allow unselected (null)
-    if (type === FieldTypes.OPTIONS && constraints.inclusion) {
+    if (
+      (type === FieldTypes.OPTIONS || type === FieldTypes.ARRAY) &&
+      constraints.inclusion
+    ) {
       constraints.inclusion.push(null)
     }
     let res
 
     // Validate.js doesn't seem to handle array
-<<<<<<< HEAD
-    if (type === FieldTypes.ARRAY) {
-      const hasValues =
-        Array.isArray(row[fieldName]) && row[fieldName].length > 0
-
-      // Check values are valid if values are specified
-      if (hasValues) {
-        row[fieldName].map(val => {
-          if (!constraints.inclusion.includes(val)) {
-            errors[fieldName] = "Value not in list"
-          }
-        })
-      }
-
-      // Check for required constraint
-      if (constraints.presence === true && !hasValues) {
-        errors[fieldName] = "Required field"
-=======
     if (type === FieldTypes.ARRAY && row[fieldName]) {
       if (row[fieldName].length) {
         row[fieldName].map(val => {
@@ -86,7 +71,6 @@
       } else if (constraints.presence && row[fieldName].length === 0) {
         // non required MultiSelect creates an empty array, which should not throw errors
         errors[fieldName] = [`${fieldName} is required`]
->>>>>>> 7b9d6c88
       }
     } else if (type === FieldTypes.JSON && typeof row[fieldName] === "string") {
       // this should only happen if there is an error
