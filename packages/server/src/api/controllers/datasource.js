--- conflicted
+++ resolved
@@ -34,13 +34,8 @@
   if (ctx.query.refresh) {
     const PlusConnector = plusIntegrations[datasource.source].integration
 
-<<<<<<< HEAD
-    const connector = new PlusConnector(ctx.request.body.config, datasource)
-    await connector.init()
-=======
     const connector = new PlusConnector(ctx.request.body.config)
     await connector.init(datasource._id)
->>>>>>> 7e9b9f21
 
     datasource.entities = connector.tables
   }
