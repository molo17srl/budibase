const CouchDB = require("../../db")
const linkRows = require("../../db/linkedRows")
const csvParser = require("../../utilities/csvParser")
const {
  getRowParams,
  getTableParams,
  generateTableID,
  generateRowID,
} = require("../../db/utils")
const { isEqual } = require("lodash/fp")
<<<<<<< HEAD
=======
const { FieldTypes, AutoFieldSubTypes } = require("../../constants")
>>>>>>> 7647e346

async function checkForColumnUpdates(db, oldTable, updatedTable) {
  let updatedRows
  const rename = updatedTable._rename
  let deletedColumns = []
  if (oldTable && oldTable.schema && updatedTable.schema) {
    deletedColumns = Object.keys(oldTable.schema).filter(
      colName => updatedTable.schema[colName] == null
    )
  }
  // check for renaming of columns or deleted columns
  if (rename || deletedColumns.length !== 0) {
    const rows = await db.allDocs(
      getRowParams(updatedTable._id, null, {
        include_docs: true,
      })
    )
    updatedRows = rows.rows.map(({ doc }) => {
      if (rename) {
        doc[rename.updated] = doc[rename.old]
        delete doc[rename.old]
      } else if (deletedColumns.length !== 0) {
        deletedColumns.forEach(colName => delete doc[colName])
      }
      return doc
    })
    delete updatedTable._rename
  }
  return updatedRows
}

// makes sure the passed in table isn't going to reset the auto ID
function makeSureTableUpToDate(table, tableToSave) {
  if (!table) {
    return tableToSave
  }
  // sure sure rev is up to date
  tableToSave._rev = table._rev
  // make sure auto IDs are always updated - these are internal
  // so the client may not know they have changed
  for (let [field, column] of Object.entries(table.schema)) {
    if (
      column.autocolumn &&
      column.subtype === AutoFieldSubTypes.AUTO_ID &&
      tableToSave.schema[field]
    ) {
      tableToSave.schema[field].lastID = column.lastID
    }
  }
  return tableToSave
}

exports.fetch = async function(ctx) {
  const db = new CouchDB(ctx.user.appId)
  const body = await db.allDocs(
    getTableParams(null, {
      include_docs: true,
    })
  )
  ctx.body = body.rows.map(row => row.doc)
}

exports.find = async function(ctx) {
  const db = new CouchDB(ctx.user.appId)
  ctx.body = await db.get(ctx.params.id)
}

exports.save = async function(ctx) {
  const appId = ctx.user.appId
  const db = new CouchDB(appId)
  const { dataImport, ...rest } = ctx.request.body
  let tableToSave = {
    type: "table",
    _id: generateTableID(),
    views: {},
    ...rest,
  }

  // if the table obj had an _id then it will have been retrieved
  let oldTable
  if (ctx.request.body && ctx.request.body._id) {
    oldTable = await db.get(ctx.request.body._id)
    tableToSave = makeSureTableUpToDate(oldTable, tableToSave)
  }

  // make sure that types don't change of a column, have to remove
  // the column if you want to change the type
  if (oldTable && oldTable.schema) {
    for (let propKey of Object.keys(tableToSave.schema)) {
      let column = tableToSave.schema[propKey]
      let oldColumn = oldTable.schema[propKey]
      if (oldColumn && oldColumn.type !== column.type) {
        ctx.throw(400, "Cannot change the type of a column")
      }
    }
  }

  // Don't rename if the name is the same
  let { _rename } = tableToSave
  if (_rename && _rename.old === _rename.updated) {
    _rename = null
    delete tableToSave._rename
  }

  // rename row fields when table column is renamed
  if (_rename && tableToSave.schema[_rename.updated].type === FieldTypes.LINK) {
    ctx.throw(400, "Cannot rename a linked column.")
  } else if (_rename && tableToSave.primaryDisplay === _rename.old) {
    ctx.throw(400, "Cannot rename the display column.")
  }

  let updatedRows = await checkForColumnUpdates(db, oldTable, tableToSave)

  // update schema of non-statistics views when new columns are added
  for (let view in tableToSave.views) {
    const tableView = tableToSave.views[view]
    if (!tableView) continue

    if (tableView.schema.group || tableView.schema.field) continue
    tableView.schema = tableToSave.schema
  }

  // update linked rows
  const linkResp = await linkRows.updateLinks({
    appId,
    eventType: oldTable
      ? linkRows.EventType.TABLE_UPDATED
      : linkRows.EventType.TABLE_SAVE,
    table: tableToSave,
    oldTable: oldTable,
  })
  if (linkResp != null && linkResp._rev) {
    tableToSave._rev = linkResp._rev
  }

  // don't perform any updates until relationships have been
  // checked by the updateLinks function
  if (updatedRows && updatedRows.length !== 0) {
    await db.bulkDocs(updatedRows)
  }
  const result = await db.post(tableToSave)
  tableToSave._rev = result.rev

  // create relevant search indexes
  if (tableToSave.indexes && tableToSave.indexes.length > 0) {
    const currentIndexes = await db.getIndexes()
    const indexName = `search:${result.id}`

    const existingIndex = currentIndexes.indexes.find(
      existing => existing.name === indexName
    )

    if (existingIndex) {
      const currentFields = existingIndex.def.fields.map(
        field => Object.keys(field)[0]
      )

      // if index fields have changed, delete the original index
      if (!isEqual(currentFields, tableToSave.indexes)) {
        await db.deleteIndex(existingIndex)
        // create/recreate the index with fields
        await db.createIndex({
          index: {
            fields: tableToSave.indexes,
            name: indexName,
            ddoc: "search_ddoc",
            type: "json",
          },
        })
      }
    } else {
      // create/recreate the index with fields
      await db.createIndex({
        index: {
          fields: tableToSave.indexes,
          name: indexName,
          ddoc: "search_ddoc",
          type: "json",
        },
      })
    }
  }

  ctx.eventEmitter &&
    ctx.eventEmitter.emitTable(`table:save`, appId, tableToSave)

  if (dataImport && dataImport.csvString) {
    // Populate the table with rows imported from CSV in a bulk update
    const data = await csvParser.transform(dataImport)

    for (let row of data) {
      row._id = generateRowID(tableToSave._id)
      row.tableId = tableToSave._id
    }

    await db.bulkDocs(data)
  }

  ctx.status = 200
  ctx.message = `Table ${ctx.request.body.name} saved successfully.`
  ctx.body = tableToSave
}

exports.destroy = async function(ctx) {
  const appId = ctx.user.appId
  const db = new CouchDB(appId)
  const tableToDelete = await db.get(ctx.params.tableId)

  // Delete all rows for that table
  const rows = await db.allDocs(
    getRowParams(ctx.params.tableId, null, {
      include_docs: true,
    })
  )
  await db.bulkDocs(rows.rows.map(row => ({ ...row.doc, _deleted: true })))

  // update linked rows
  await linkRows.updateLinks({
    appId,
    eventType: linkRows.EventType.TABLE_DELETE,
    table: tableToDelete,
  })

  // don't remove the table itself until very end
  await db.remove(tableToDelete)

  // remove table search index
  const currentIndexes = await db.getIndexes()
  const existingIndex = currentIndexes.indexes.find(
    existing => existing.name === `search:${ctx.params.tableId}`
  )
  if (existingIndex) {
    await db.deleteIndex(existingIndex)
  }

  ctx.eventEmitter &&
    ctx.eventEmitter.emitTable(`table:delete`, appId, tableToDelete)
  ctx.status = 200
  ctx.message = `Table ${ctx.params.tableId} deleted.`
}

exports.validateCSVSchema = async function(ctx) {
  const { csvString, schema = {} } = ctx.request.body
  const result = await csvParser.parse(csvString, schema)
  ctx.body = { schema: result }
}<|MERGE_RESOLUTION|>--- conflicted
+++ resolved
@@ -8,10 +8,7 @@
   generateRowID,
 } = require("../../db/utils")
 const { isEqual } = require("lodash/fp")
-<<<<<<< HEAD
-=======
 const { FieldTypes, AutoFieldSubTypes } = require("../../constants")
->>>>>>> 7647e346
 
 async function checkForColumnUpdates(db, oldTable, updatedTable) {
   let updatedRows
