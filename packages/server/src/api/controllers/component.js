--- conflicted
+++ resolved
@@ -17,13 +17,8 @@
         "node_modules"
       )
 
-<<<<<<< HEAD
       if (ctx.isDev) {
-        appDirectory = "/tmp/.budibase"
-=======
-      if (isDev) {
         appDirectory = budibaseTempDir()
->>>>>>> 6b492cbe
       }
 
       const componentJson = require(join(
