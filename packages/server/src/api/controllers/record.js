--- conflicted
+++ resolved
@@ -12,16 +12,16 @@
 const MODEL_VIEW_BEGINS_WITH = `all${SEPARATOR}${DocumentTypes.MODEL}${SEPARATOR}`
 
 validateJs.extend(validateJs.validators.datetime, {
-  parse: function (value) {
+  parse: function(value) {
     return new Date(value).getTime()
   },
   // Input is a unix timestamp
-  format: function (value) {
+  format: function(value) {
     return new Date(value).toISOString()
   },
 })
 
-exports.patch = async function (ctx) {
+exports.patch = async function(ctx) {
   const instanceId = ctx.user.instanceId
   const db = new CouchDB(instanceId)
   let record = await db.get(ctx.params.id)
@@ -67,66 +67,15 @@
   ctx.message = `${model.name} updated successfully.`
 }
 
-<<<<<<< HEAD
-exports.save = async function (ctx) {
+exports.save = async function(ctx) {
   if (ctx.request.body.type === 'delete') {
     await bulkDelete(ctx)
   } else {
-    await saveRecords(ctx)
-=======
-exports.save = async function(ctx) {
-  const instanceId = ctx.user.instanceId
-  const db = new CouchDB(instanceId)
-  let record = ctx.request.body
-  record.modelId = ctx.params.modelId
-
-  if (!record._rev && !record._id) {
-    record._id = generateRecordID(record.modelId)
-  }
-
-  // if the record obj had an _id then it will have been retrieved
-  const existingRecord = ctx.preExisting
-
-  const model = await db.get(record.modelId)
-
-  record = coerceRecordValues(record, model)
-
-  const validateResult = await validate({
-    record,
-    model,
-  })
-
-  if (!validateResult.valid) {
-    ctx.status = 400
-    ctx.body = {
-      status: 400,
-      errors: validateResult.errors,
-    }
-    return
-  }
-
-  // make sure link records are up to date
-  record = await linkRecords.updateLinks({
-    instanceId,
-    eventType: linkRecords.EventType.RECORD_SAVE,
-    record,
-    modelId: record.modelId,
-    model,
-  })
-
-  if (existingRecord) {
-    const response = await db.put(record)
-    record._rev = response.rev
-    record.type = "record"
-    ctx.body = record
-    ctx.status = 200
-    ctx.message = `${model.name} updated successfully.`
-    return
->>>>>>> f2929bcc
-  }
-}
-
-exports.fetchView = async function (ctx) {
+    await saveRecord(ctx)
+  }
+}
+
+exports.fetchView = async function(ctx) {
   const instanceId = ctx.user.instanceId
   const db = new CouchDB(instanceId)
   const { stats, group, field } = ctx.query
@@ -158,7 +107,7 @@
   ctx.body = await linkRecords.attachLinkInfo(instanceId, response.rows)
 }
 
-exports.fetchModelRecords = async function (ctx) {
+exports.fetchModelRecords = async function(ctx) {
   const instanceId = ctx.user.instanceId
   const db = new CouchDB(instanceId)
   const response = await db.allDocs(
@@ -173,7 +122,7 @@
   )
 }
 
-exports.search = async function (ctx) {
+exports.search = async function(ctx) {
   const instanceId = ctx.user.instanceId
   const db = new CouchDB(instanceId)
   const response = await db.allDocs({
@@ -186,7 +135,7 @@
   )
 }
 
-exports.find = async function (ctx) {
+exports.find = async function(ctx) {
   const instanceId = ctx.user.instanceId
   const db = new CouchDB(instanceId)
   const record = await db.get(ctx.params.recordId)
@@ -197,7 +146,7 @@
   ctx.body = await linkRecords.attachLinkInfo(instanceId, record)
 }
 
-exports.destroy = async function (ctx) {
+exports.destroy = async function(ctx) {
   const instanceId = ctx.user.instanceId
   const db = new CouchDB(instanceId)
   const record = await db.get(ctx.params.recordId)
@@ -220,7 +169,7 @@
     ctx.eventEmitter.emitRecord(`record:delete`, instanceId, record)
 }
 
-exports.validate = async function (ctx) {
+exports.validate = async function(ctx) {
   const errors = await validate({
     instanceId: ctx.user.instanceId,
     modelId: ctx.params.modelId,
@@ -246,7 +195,7 @@
   return { valid: Object.keys(errors).length === 0, errors }
 }
 
-exports.fetchEnrichedRecord = async function (ctx) {
+exports.fetchEnrichedRecord = async function(ctx) {
   const instanceId = ctx.user.instanceId
   const db = new CouchDB(instanceId)
   const modelId = ctx.params.modelId
@@ -307,6 +256,46 @@
   return record
 }
 
+const TYPE_TRANSFORM_MAP = {
+  link: {
+    "": [],
+    [null]: [],
+    [undefined]: undefined,
+  },
+  options: {
+    "": "",
+    [null]: "",
+    [undefined]: undefined,
+  },
+  string: {
+    "": "",
+    [null]: "",
+    [undefined]: undefined,
+  },
+  number: {
+    "": null,
+    [null]: null,
+    [undefined]: undefined,
+    parse: n => parseFloat(n),
+  },
+  datetime: {
+    "": null,
+    [undefined]: undefined,
+    [null]: null,
+  },
+  attachment: {
+    "": [],
+    [null]: [],
+    [undefined]: undefined,
+  },
+  boolean: {
+    "": null,
+    [null]: null,
+    [undefined]: undefined,
+    true: true,
+    false: false,
+  },
+}
 
 async function bulkDelete(ctx) {
   const { records } = ctx.request.body
@@ -324,7 +313,8 @@
       }
     }))
 }
-async function saveRecords(ctx) {
+
+async function saveRecord(ctx) {
   const instanceId = ctx.user.instanceId
   const db = new CouchDB(instanceId)
   let record = ctx.request.body
@@ -333,6 +323,9 @@
   if (!record._rev && !record._id) {
     record._id = generateRecordID(record.modelId)
   }
+
+  // if the record obj had an _id then it will have been retrieved
+  const existingRecord = ctx.preExisting
 
   const model = await db.get(record.modelId)
 
@@ -351,8 +344,6 @@
     }
     return
   }
-
-  const existingRecord = record._rev && (await db.get(record._id))
 
   // make sure link records are up to date
   record = await linkRecords.updateLinks({
@@ -382,45 +373,4 @@
   ctx.body = record
   ctx.status = 200
   ctx.message = `${model.name} created successfully`
-}
-
-const TYPE_TRANSFORM_MAP = {
-  link: {
-    "": [],
-    [null]: [],
-    [undefined]: undefined,
-  },
-  options: {
-    "": "",
-    [null]: "",
-    [undefined]: undefined,
-  },
-  string: {
-    "": "",
-    [null]: "",
-    [undefined]: undefined,
-  },
-  number: {
-    "": null,
-    [null]: null,
-    [undefined]: undefined,
-    parse: n => parseFloat(n),
-  },
-  datetime: {
-    "": null,
-    [undefined]: undefined,
-    [null]: null,
-  },
-  attachment: {
-    "": [],
-    [null]: [],
-    [undefined]: undefined,
-  },
-  boolean: {
-    "": null,
-    [null]: null,
-    [undefined]: undefined,
-    true: true,
-    false: false,
-  },
 }