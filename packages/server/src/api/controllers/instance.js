--- conflicted
+++ resolved
@@ -19,36 +19,9 @@
       clientId,
       applicationId: appId,
     },
-<<<<<<< HEAD
-    views: {
-      // view collation information, read before writing any complex views:
-      // https://docs.couchdb.org/en/master/ddocs/views/collation.html#collation-specification
-      by_username: {
-        map: function(doc) {
-          if (doc.type === "user") {
-            emit([doc.username], doc._id)
-          }
-        }.toString(),
-      },
-      by_type: {
-        map: function(doc) {
-          emit([doc.type], doc._id)
-        }.toString(),
-      },
-      by_automation_trigger: {
-        map: function(doc) {
-          if (doc.type === "automation") {
-            const trigger = doc.definition.trigger
-            if (trigger) {
-              emit([trigger.event], trigger)
-            }
-          }
-        }.toString(),
-      },
-    },
-=======
+    // view collation information, read before writing any complex views:
+    // https://docs.couchdb.org/en/master/ddocs/views/collation.html#collation-specification
     views: {},
->>>>>>> 7594b17e
   })
   // add view for linked records
   await createLinkView(instanceId)
