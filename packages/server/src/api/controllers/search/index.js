const { QueryBuilder, buildSearchUrl, search } = require("./utils")

exports.rowSearch = async ctx => {
  // this can't be done through pouch, have to reach for trusty node-fetch
<<<<<<< HEAD
  const appId = ctx.appId
  const bookmark = ctx.params.bookmark
=======
  const appId = ctx.user.appId
  const { tableId } = ctx.params
  const { bookmark, query, raw } = ctx.request.body
>>>>>>> 852ecd84
  let url
  if (query) {
    url = new QueryBuilder(appId, query, bookmark).addTable(tableId).complete()
  } else if (raw) {
    url = buildSearchUrl({
      appId,
      query: raw,
      bookmark,
    })
  }
  ctx.body = await search(url)
}<|MERGE_RESOLUTION|>--- conflicted
+++ resolved
@@ -1,15 +1,9 @@
 const { QueryBuilder, buildSearchUrl, search } = require("./utils")
 
 exports.rowSearch = async ctx => {
-  // this can't be done through pouch, have to reach for trusty node-fetch
-<<<<<<< HEAD
-  const appId = ctx.appId
-  const bookmark = ctx.params.bookmark
-=======
   const appId = ctx.user.appId
   const { tableId } = ctx.params
   const { bookmark, query, raw } = ctx.request.body
->>>>>>> 852ecd84
   let url
   if (query) {
     url = new QueryBuilder(appId, query, bookmark).addTable(tableId).complete()
