--- conflicted
+++ resolved
@@ -28,14 +28,11 @@
     authorized(WRITE_MODEL, ctx => ctx.params.modelId),
     recordController.save
   )
-<<<<<<< HEAD
-=======
   .post(
     "/api/:instanceId/:modelId/records/validate",
     authorized(WRITE_MODEL, ctx => ctx.params.modelId),
     recordController.validate
   )
->>>>>>> bf108105
   .delete(
     "/api/:instanceId/:modelId/records/:recordId/:revId",
     authorized(WRITE_MODEL, ctx => ctx.params.modelId),
