const Router = require("@koa/router")
const viewController = require("../controllers/view")
const recordController = require("../controllers/record")
const authorized = require("../../middleware/authorized")
const { BUILDER, READ_VIEW } = require("../../utilities/accessLevels")

const router = Router()

router
  .get(
<<<<<<< HEAD
    "/api/:instanceId/views/:viewName",
=======
    "/api/:instanceId/view/:viewName",
>>>>>>> 7002cd43
    authorized(READ_VIEW, ctx => ctx.params.viewName),
    recordController.fetchView
  )
  .get("/api/:instanceId/views", authorized(BUILDER), viewController.fetch)
  // .patch("/api/:databaseId/views", controller.update);
  // .delete("/api/:instanceId/views/:viewId/:revId", controller.destroy);
  .post("/api/:instanceId/views", authorized(BUILDER), viewController.create)

module.exports = router<|MERGE_RESOLUTION|>--- conflicted
+++ resolved
@@ -8,11 +8,7 @@
 
 router
   .get(
-<<<<<<< HEAD
-    "/api/:instanceId/views/:viewName",
-=======
     "/api/:instanceId/view/:viewName",
->>>>>>> 7002cd43
     authorized(READ_VIEW, ctx => ctx.params.viewName),
     recordController.fetchView
   )
