const Router = require("@koa/router")
const queryController = require("../controllers/query")
const authorized = require("../../middleware/authorized")
const {
  PermissionLevels,
  PermissionTypes,
  BUILDER,
} = require("@budibase/auth/permissions")
const {
  bodyResource,
  bodySubResource,
  paramResource,
} = require("../../middleware/resourceId")
const {
  generateQueryPreviewValidation,
  generateQueryValidation,
} = require("../controllers/query/validation")

const router = Router()

<<<<<<< HEAD
function generateQueryValidation() {
  // prettier-ignore
  return joiValidator.body(Joi.object({
    _id: Joi.string(),
    _rev: Joi.string(),
    name: Joi.string().required(),
    fields: Joi.object().required(),
    datasourceId: Joi.string().required(),
    readable: Joi.boolean(),
    parameters: Joi.array().items(Joi.object({
      name: Joi.string(),
      default: Joi.string().allow(""),
    })),
    queryVerb: Joi.string().allow().required(),
    extra: Joi.object().optional(),
    schema: Joi.object({}).required().unknown(true),
    transformer: Joi.string().optional(),
    flags: Joi.object().optional(),
  }))
}

function generateQueryPreviewValidation() {
  // prettier-ignore
  return joiValidator.body(Joi.object({
    fields: Joi.object().required(),
    queryVerb: Joi.string().allow().required(),
    extra: Joi.object().optional(),
    datasourceId: Joi.string().required(),
    transformer: Joi.string().optional(),
    parameters: Joi.object({}).required().unknown(true)
  }))
}

=======
>>>>>>> 1fc0a722
router
  .get("/api/queries", authorized(BUILDER), queryController.fetch)
  .post(
    "/api/queries",
    bodySubResource("datasourceId", "_id"),
    authorized(BUILDER),
    generateQueryValidation(),
    queryController.save
  )
  .post("/api/queries/import", authorized(BUILDER), queryController.import)
  .post(
    "/api/queries/preview",
    bodyResource("datasourceId"),
    authorized(BUILDER),
    generateQueryPreviewValidation(),
    queryController.preview
  )
  .get(
    "/api/queries/:queryId",
    paramResource("queryId"),
    authorized(PermissionTypes.QUERY, PermissionLevels.READ),
    queryController.find
  )
  .post(
    "/api/queries/:queryId",
    paramResource("queryId"),
    authorized(PermissionTypes.QUERY, PermissionLevels.WRITE),
    queryController.execute
  )
  .delete(
    "/api/queries/:queryId/:revId",
    paramResource("queryId"),
    authorized(BUILDER),
    queryController.destroy
  )

module.exports = router<|MERGE_RESOLUTION|>--- conflicted
+++ resolved
@@ -18,42 +18,6 @@
 
 const router = Router()
 
-<<<<<<< HEAD
-function generateQueryValidation() {
-  // prettier-ignore
-  return joiValidator.body(Joi.object({
-    _id: Joi.string(),
-    _rev: Joi.string(),
-    name: Joi.string().required(),
-    fields: Joi.object().required(),
-    datasourceId: Joi.string().required(),
-    readable: Joi.boolean(),
-    parameters: Joi.array().items(Joi.object({
-      name: Joi.string(),
-      default: Joi.string().allow(""),
-    })),
-    queryVerb: Joi.string().allow().required(),
-    extra: Joi.object().optional(),
-    schema: Joi.object({}).required().unknown(true),
-    transformer: Joi.string().optional(),
-    flags: Joi.object().optional(),
-  }))
-}
-
-function generateQueryPreviewValidation() {
-  // prettier-ignore
-  return joiValidator.body(Joi.object({
-    fields: Joi.object().required(),
-    queryVerb: Joi.string().allow().required(),
-    extra: Joi.object().optional(),
-    datasourceId: Joi.string().required(),
-    transformer: Joi.string().optional(),
-    parameters: Joi.object({}).required().unknown(true)
-  }))
-}
-
-=======
->>>>>>> 1fc0a722
 router
   .get("/api/queries", authorized(BUILDER), queryController.fetch)
   .post(
