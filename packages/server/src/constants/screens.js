--- conflicted
+++ resolved
@@ -1,8 +1,5 @@
 const { BUILTIN_ROLE_IDS } = require("../utilities/security/roles")
-<<<<<<< HEAD
-=======
 const { BASE_LAYOUT_PROP_IDS } = require("./layouts")
->>>>>>> f16efc9b
 
 exports.createHomeScreen = () => ({
   description: "",
