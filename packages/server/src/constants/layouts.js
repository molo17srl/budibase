--- conflicted
+++ resolved
@@ -13,15 +13,6 @@
     _component: "@budibase/standard-components/layout",
     _children: [
       {
-<<<<<<< HEAD
-      _id: "7fcf11e4-6f5b-4085-8e0d-9f3d44c98967",
-      _component: "@budibase/standard-components/screenslot",
-      _styles: {
-        normal: {},
-        hover: {},
-        active: {},
-        selected: {},
-=======
         _id: "7fcf11e4-6f5b-4085-8e0d-9f3d44c98967",
         _component: "@budibase/standard-components/screenslot",
         _styles: {
@@ -40,18 +31,8 @@
           selected: {},
         },
         _children: [],
->>>>>>> 4020cd84
-      },
-      _children: [],
-    }
+      },
     ],
-<<<<<<< HEAD
-    navigation: "Top",
-    _styles: {
-      active: {},
-      hover: {},
-      normal: {},
-=======
     _styles: {
       active: {},
       hover: {},
@@ -59,7 +40,6 @@
         "min-height": "100%",
         "background-image": "#f5f5f5",
       },
->>>>>>> 4020cd84
       selected: {},
     },
     direction: "column",
