import { SourceNames, SqlQuery } from "../definitions/datasource"
import { Datasource, Table } from "../definitions/common"
import { DocumentTypes, SEPARATOR } from "../db/utils"
import { FieldTypes, BuildSchemaErrors, InvalidColumns } from "../constants"

const DOUBLE_SEPARATOR = `${SEPARATOR}${SEPARATOR}`
const ROW_ID_REGEX = /^\[.*]$/g

const SQL_TYPE_MAP = {
  text: FieldTypes.LONGFORM,
  varchar: FieldTypes.STRING,
  integer: FieldTypes.NUMBER,
  bigint: FieldTypes.NUMBER,
  decimal: FieldTypes.NUMBER,
  smallint: FieldTypes.NUMBER,
  real: FieldTypes.NUMBER,
  "double precision": FieldTypes.NUMBER,
  timestamp: FieldTypes.DATETIME,
  time: FieldTypes.DATETIME,
  boolean: FieldTypes.BOOLEAN,
  json: FieldTypes.JSON,
  date: FieldTypes.DATETIME,
  blob: FieldTypes.LONGFORM,
  enum: FieldTypes.STRING,
  float: FieldTypes.NUMBER,
  int: FieldTypes.NUMBER,
  numeric: FieldTypes.NUMBER,
  mediumint: FieldTypes.NUMBER,
  dec: FieldTypes.NUMBER,
  double: FieldTypes.NUMBER,
  fixed: FieldTypes.NUMBER,
  datetime: FieldTypes.DATETIME,
  tinyint: FieldTypes.BOOLEAN,
  long: FieldTypes.LONGFORM,
  number: FieldTypes.NUMBER,
  binary_float: FieldTypes.NUMBER,
  binary_double: FieldTypes.NUMBER,
}

export enum SqlClients {
  MS_SQL = "mssql",
  POSTGRES = "pg",
  MY_SQL = "mysql",
  ORACLE = "oracledb",
}

export function isExternalTable(tableId: string) {
  return tableId.includes(DocumentTypes.DATASOURCE)
}

export function buildExternalTableId(datasourceId: string, tableName: string) {
  return `${datasourceId}${DOUBLE_SEPARATOR}${tableName}`
}

export function breakExternalTableId(tableId: string) {
  const parts = tableId.split(DOUBLE_SEPARATOR)
  let tableName = parts.pop()
  // if they need joined
  let datasourceId = parts.join(DOUBLE_SEPARATOR)
  return { datasourceId, tableName }
}

export function generateRowIdField(keyProps: any[] = []) {
  if (!Array.isArray(keyProps)) {
    keyProps = [keyProps]
  }
  // this conserves order and types
  // we have to swap the double quotes to single quotes for use in HBS statements
  // when using the literal helper the double quotes can break things
  return encodeURIComponent(JSON.stringify(keyProps).replace(/"/g, "'"))
}

export function isRowId(field: any) {
  return (
    Array.isArray(field) ||
    (typeof field === "string" && field.match(ROW_ID_REGEX) != null)
  )
}

export function convertRowId(field: any) {
  if (Array.isArray(field)) {
    return field[0]
  }
  if (typeof field === "string" && field.match(ROW_ID_REGEX) != null) {
    return field.substring(1, field.length - 1)
  }
  return field
}

// should always return an array
export function breakRowIdField(_id: string | { _id: string }): any[] {
  if (!_id) {
    return []
  }
  // have to replace on the way back as we swapped out the double quotes
  // when encoding, but JSON can't handle the single quotes
  const id = typeof _id === "string" ? _id : _id._id
  const decoded: string = decodeURIComponent(id).replace(/'/g, '"')
  try {
    const parsed = JSON.parse(decoded)
    return Array.isArray(parsed) ? parsed : [parsed]
  } catch (err) {
    // wasn't json - likely was handlebars for a many to many
    return [_id]
  }
}

export function convertSqlType(type: string) {
  for (let [external, internal] of Object.entries(SQL_TYPE_MAP)) {
    if (type.toLowerCase().includes(external)) {
      return internal
    }
  }
  return FieldTypes.STRING
}

export function getSqlQuery(query: SqlQuery | string): SqlQuery {
  if (typeof query === "string") {
    return { sql: query }
  } else {
    return query
  }
}

export function isSQL(datasource: Datasource): boolean {
  if (!datasource || !datasource.source) {
    return false
  }
  const SQL = [
    SourceNames.POSTGRES,
    SourceNames.SQL_SERVER,
    SourceNames.MYSQL,
    SourceNames.ORACLE,
  ]
  return SQL.indexOf(datasource.source) !== -1
}

export function isIsoDateString(str: string) {
  if (!/\d{4}-\d{2}-\d{2}T\d{2}:\d{2}:\d{2}.\d{3}Z/.test(str)) {
    return false
  }
  let d = new Date(str)
  return d.toISOString() === str
}

/**
 * This function will determine whether a column is a relationship and whether it
 * is currently valid. The reason for the validity check is that tables can be deleted
 * outside of Budibase control and if this is the case it will break Budibase relationships.
 * The tableIds is a list passed down from the main finalise tables function, which is
 * based on the tables that have just been fetched. This will only really be used on subsequent
 * fetches to the first one - if the user is periodically refreshing Budibase knowledge of tables.
 * @param column The column to check, to see if it is a valid relationship.
 * @param tableIds The IDs of the tables which currently exist.
 */
function shouldCopyRelationship(
  column: { type: string; tableId?: string },
  tableIds: [string]
) {
  return (
    column.type === FieldTypes.LINK &&
    column.tableId &&
    tableIds.includes(column.tableId)
  )
}

/**
 * Similar function to the shouldCopyRelationship function, but instead this looks for options and boolean
 * types. It is possible to switch a string -> options and a number -> boolean (and vice versus) need to make
 * sure that these get copied over when tables are fetched. Also checks whether they are still valid, if a
 * column has changed type in the external database then copying it over may not be possible.
 * @param column The column to check for options or boolean type.
 * @param fetchedColumn The fetched column to check for the type in the external database.
 */
function shouldCopySpecialColumn(
  column: { type: string },
  fetchedColumn: { type: string } | undefined
) {
  return (
    column.type === FieldTypes.OPTIONS ||
<<<<<<< HEAD
=======
    column.type === FieldTypes.ARRAY ||
>>>>>>> 9abefd5b
    ((!fetchedColumn || fetchedColumn.type === FieldTypes.NUMBER) &&
      column.type === FieldTypes.BOOLEAN)
  )
}

/**
 * Looks for columns which need to be copied over into the new table definitions, like relationships
 * and options types.
 * @param tableName The name of the table which is being checked.
 * @param table The specific table which is being checked.
 * @param entities All the tables that existed before - the old table definitions.
 * @param tableIds The IDs of the tables which exist now, to check if anything has been removed.
 */
function copyExistingPropsOver(
  tableName: string,
  table: Table,
  entities: { [key: string]: any },
  tableIds: [string]
) {
  if (entities && entities[tableName]) {
    if (entities[tableName].primaryDisplay) {
      table.primaryDisplay = entities[tableName].primaryDisplay
    }
    const existingTableSchema = entities[tableName].schema
    for (let key in existingTableSchema) {
      if (!existingTableSchema.hasOwnProperty(key)) {
        continue
      }
      const column = existingTableSchema[key]
      if (
        shouldCopyRelationship(column, tableIds) ||
        shouldCopySpecialColumn(column, table.schema[key])
      ) {
        table.schema[key] = existingTableSchema[key]
      }
    }
  }
  return table
}

/**
 * Look through the final table definitions to see if anything needs to be
 * copied over from the old and if any errors have occurred mark them so
 * that the user can be made aware.
 * @param tables The list of tables that have been retrieved from the external database.
 * @param entities The old list of tables, if there was any to look for definitions in.
 */
export function finaliseExternalTables(
  tables: { [key: string]: any },
  entities: { [key: string]: any }
) {
  const invalidColumns = Object.values(InvalidColumns)
  let finalTables: { [key: string]: any } = {}
  const errors: { [key: string]: string } = {}
  // @ts-ignore
  const tableIds: [string] = Object.values(tables).map(table => table._id)
  for (let [name, table] of Object.entries(tables)) {
    const schemaFields = Object.keys(table.schema)
    // make sure every table has a key
    if (table.primary == null || table.primary.length === 0) {
      errors[name] = BuildSchemaErrors.NO_KEY
      continue
    } else if (schemaFields.find(field => invalidColumns.includes(field))) {
      errors[name] = BuildSchemaErrors.INVALID_COLUMN
      continue
    }
    // make sure all previous props have been added back
    finalTables[name] = copyExistingPropsOver(name, table, entities, tableIds)
  }
  // sort the tables by name
  finalTables = Object.entries(finalTables)
    .sort(([a], [b]) => a.localeCompare(b))
    .reduce((r, [k, v]) => ({ ...r, [k]: v }), {})
  return { tables: finalTables, errors }
}<|MERGE_RESOLUTION|>--- conflicted
+++ resolved
@@ -178,10 +178,7 @@
 ) {
   return (
     column.type === FieldTypes.OPTIONS ||
-<<<<<<< HEAD
-=======
     column.type === FieldTypes.ARRAY ||
->>>>>>> 9abefd5b
     ((!fetchedColumn || fetchedColumn.type === FieldTypes.NUMBER) &&
       column.type === FieldTypes.BOOLEAN)
   )
