--- conflicted
+++ resolved
@@ -34,16 +34,12 @@
 
 // should always return an array
 export function breakRowIdField(_id: string) {
-<<<<<<< HEAD
-  const decoded = decodeURIComponent(_id)
-=======
   if (!_id) {
     return null
   }
   // have to replace on the way back as we swapped out the double quotes
   // when encoding, but JSON can't handle the single quotes
   const decoded = decodeURIComponent(_id).replace(/'/g, '"')
->>>>>>> 1532fee3
   const parsed = JSON.parse(decoded)
   return Array.isArray(parsed) ? parsed : [parsed]
 }
