--- conflicted
+++ resolved
@@ -6,7 +6,7 @@
   RestQueryFields as RestQuery,
   AuthType,
   BasicAuthConfig,
-  BearerAuthConfig
+  BearerAuthConfig,
 } from "../definitions/datasource"
 import { IntegrationBase } from "./base/IntegrationBase"
 
@@ -119,9 +119,17 @@
         if (contentType.includes("application/json")) {
           data = await response.json()
           raw = JSON.stringify(data)
-        } else if (contentType.includes("text/xml") || contentType.includes("application/xml")) {
+        } else if (
+          contentType.includes("text/xml") ||
+          contentType.includes("application/xml")
+        ) {
           const rawXml = await response.text()
-          data = await xmlParser(rawXml, { explicitArray: false, trim: true, explicitRoot: false }) || {}
+          data =
+            (await xmlParser(rawXml, {
+              explicitArray: false,
+              trim: true,
+              explicitRoot: false,
+            })) || {}
           // there is only one structure, its an array, return the array so it appears as rows
           const keys = Object.keys(data)
           if (keys.length === 1 && Array.isArray(data[keys[0]])) {
@@ -169,7 +177,6 @@
       return complete
     }
 
-<<<<<<< HEAD
     addBody(bodyType: string, body: string | any, input: any) {
       let error, object, string
       try {
@@ -214,18 +221,7 @@
       return input
     }
 
-    async _req(query: RestQuery) {
-      const {
-        path = "",
-        queryString = "",
-        headers = {},
-        method = "GET",
-        disabledHeaders,
-        bodyType,
-        requestBody,
-      } = query
-=======
-    getAuthHeaders(authConfigId: string): { [key: string]: any }{
+    getAuthHeaders(authConfigId: string): { [key: string]: any } {
       let headers: any = {}
 
       if (this.config.authConfigs && authConfigId) {
@@ -255,10 +251,18 @@
     }
 
     async _req(query: RestQuery) {
-      const { path = "", queryString = "", headers = {}, method = "GET", disabledHeaders, bodyType, requestBody, authConfigId } = query
+      const {
+        path = "",
+        queryString = "",
+        headers = {},
+        method = "GET",
+        disabledHeaders,
+        bodyType,
+        requestBody,
+        authConfigId,
+      } = query
       const authHeaders = this.getAuthHeaders(authConfigId)
 
->>>>>>> c9f8ffdd
       this.headers = {
         ...this.config.defaultHeaders,
         ...headers,
