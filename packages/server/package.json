{
  "name": "@budibase/server",
  "email": "hi@budibase.com",
  "version": "0.3.8",
  "description": "Budibase Web Server",
  "main": "src/electron.js",
  "repository": {
    "type": "git",
    "url": "https://github.com/Budibase/budibase.git"
  },
  "build": {
    "icon": "./build/icons/512x512.png",
    "appId": "com.budibase.builder",
    "productName": "Budibase Builder",
    "mac": {
      "icon": "./assets/icons/icon.icns",
      "category": "public.app-category.developer-tools",
      "hardenedRuntime": true
    },
    "linux": {
      "maintainer": "Budibase",
      "icon": "./build/icons/",
      "target": [
        "AppImage",
        "deb"
      ],
      "category": "Development"
    },
    "extraMetadata": {
      "name": "Budibase Builder"
    }
  },
  "scripts": {
    "test": "jest --testPathIgnorePatterns=routes && npm run test:integration",
    "test:integration": "jest routes --runInBand",
    "test:watch": "jest --watch",
    "run:docker": "node src/index",
    "dev:builder": "nodemon src/index.js",
    "electron": "electron src/electron.js",
    "build:electron": "electron-builder --dir",
    "publish:electron": "electron-builder -mwl --publish always",
    "postinstall": "electron-builder install-app-deps",
    "lint": "eslint --fix src/",
    "initialise": "node scripts/initialise.js"
  },
  "keywords": [
    "budibase"
  ],
  "author": "Budibase",
  "license": "AGPL-3.0-or-later",
  "dependencies": {
    "@budibase/client": "^0.3.8",
    "@elastic/elasticsearch": "^7.10.0",
    "@koa/router": "^8.0.0",
    "@sendgrid/mail": "^7.1.1",
    "@sentry/node": "^5.19.2",
    "aws-sdk": "^2.767.0",
    "bcryptjs": "^2.4.3",
    "chmodr": "^1.2.0",
    "csvtojson": "^2.0.10",
    "dotenv": "^8.2.0",
    "download": "^8.0.0",
    "electron-is-dev": "^1.2.0",
    "electron-unhandled": "^3.0.2",
    "electron-updater": "^4.3.1",
    "electron-util": "^0.14.2",
    "fix-path": "^3.0.0",
    "fs-extra": "^8.1.0",
    "handlebars": "^4.7.6",
    "jimp": "^0.16.1",
    "joi": "^17.2.1",
    "jsonschema": "^1.4.0",
    "jsonwebtoken": "^8.5.1",
    "koa": "^2.7.0",
    "koa-body": "^4.2.0",
    "koa-compress": "^4.0.1",
    "koa-pino-logger": "^3.0.0",
    "koa-send": "^5.0.0",
    "koa-session": "^5.12.0",
    "koa-static": "^5.0.0",
    "lodash": "^4.17.13",
    "mongodb": "^3.6.3",
    "mustache": "^4.0.1",
    "node-fetch": "^2.6.0",
<<<<<<< HEAD
    "pg": "^8.5.1",
=======
    "open": "^7.3.0",
>>>>>>> d8c8e642
    "pino-pretty": "^4.0.0",
    "pouchdb": "^7.2.1",
    "pouchdb-all-dbs": "^1.0.2",
    "pouchdb-replication-stream": "^1.2.9",
    "sanitize-s3-objectkey": "^0.0.1",
    "server-destroy": "^1.0.1",
    "svelte": "^3.30.0",
    "tar-fs": "^2.1.0",
    "to-json-schema": "^0.2.5",
    "uuid": "^3.3.2",
    "validate.js": "^0.13.1",
    "worker-farm": "^1.7.0",
    "yargs": "^13.2.4",
    "zlib": "^1.0.5"
  },
  "devDependencies": {
    "@jest/test-sequencer": "^24.8.0",
    "electron": "10.1.3",
    "electron-builder": "^22.9.1",
    "electron-builder-notarize": "^1.1.2",
    "eslint": "^6.8.0",
    "jest": "^24.8.0",
    "nodemon": "^2.0.4",
    "pouchdb-adapter-memory": "^7.2.1",
    "supertest": "^4.0.2"
  },
  "jest": {
    "testEnvironment": "node",
    "setupFiles": [
      "./scripts/jestSetup.js"
    ]
  },
  "gitHead": "284cceb9b703c38566c6e6363c022f79a08d5691"
}<|MERGE_RESOLUTION|>--- conflicted
+++ resolved
@@ -82,11 +82,8 @@
     "mongodb": "^3.6.3",
     "mustache": "^4.0.1",
     "node-fetch": "^2.6.0",
-<<<<<<< HEAD
     "pg": "^8.5.1",
-=======
     "open": "^7.3.0",
->>>>>>> d8c8e642
     "pino-pretty": "^4.0.0",
     "pouchdb": "^7.2.1",
     "pouchdb-all-dbs": "^1.0.2",
