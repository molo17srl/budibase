{
  "name": "@budibase/server",
  "email": "hi@budibase.com",
<<<<<<< HEAD
  "version": "1.0.76-alpha.6",
=======
  "version": "1.0.78",
>>>>>>> 457fb4fa
  "description": "Budibase Web Server",
  "main": "src/index.ts",
  "repository": {
    "type": "git",
    "url": "https://github.com/Budibase/budibase.git"
  },
  "scripts": {
    "build": "rimraf dist/ && tsc && mv dist/src/* dist/ && rmdir dist/src/ && yarn postbuild",
    "postbuild": "copyfiles -u 1 src/**/*.svelte dist/ && copyfiles -u 1 src/**/*.hbs dist/ && copyfiles -u 1 src/**/*.json dist/",
    "test": "jest --coverage --maxWorkers=2",
    "test:watch": "jest --watch",
    "predocker": "copyfiles -f ../client/dist/budibase-client.js ../client/manifest.json client",
    "build:docker": "yarn run predocker && docker build . -t app-service --label version=$BUDIBASE_RELEASE_VERSION",
    "build:docs": "node ./scripts/docs/generate.js open",
    "run:docker": "node dist/index.js",
    "dev:stack:up": "node scripts/dev/manage.js up",
    "dev:stack:down": "node scripts/dev/manage.js down",
    "dev:stack:nuke": "node scripts/dev/manage.js nuke",
    "dev:builder": "yarn run dev:stack:up && nodemon",
    "generate:proxy:compose": "node scripts/proxy/generateProxyConfig compose",
    "generate:proxy:preprod": "node scripts/proxy/generateProxyConfig preprod",
    "generate:proxy:prod": "node scripts/proxy/generateProxyConfig prod",
    "format": "prettier --config ../../.prettierrc.json 'src/**/*.ts' --write",
    "lint": "eslint --fix src/",
    "lint:fix": "yarn run format && yarn run lint",
    "initialise": "node scripts/initialise.js",
    "env:multi:enable": "node scripts/multiTenancy.js enable",
    "env:multi:disable": "node scripts/multiTenancy.js disable",
    "env:selfhost:enable": "node scripts/selfhost.js enable",
    "env:selfhost:disable": "node scripts/selfhost.js disable",
    "env:localdomain:enable": "node scripts/localdomain.js enable",
    "env:localdomain:disable": "node scripts/localdomain.js disable",
    "env:account:enable": "node scripts/account.js enable",
    "env:account:disable": "node scripts/account.js disable"
  },
  "jest": {
    "preset": "ts-jest",
    "testEnvironment": "node",
    "setupFiles": [
      "./scripts/jestSetup.js"
    ],
    "collectCoverageFrom": [
      "src/**/*.js",
      "!**/node_modules/**",
      "!src/db/views/*.js",
      "!src/api/controllers/deploy/**/*.js",
      "!src/*.js",
      "!src/api/controllers/static/**/*",
      "!src/db/dynamoClient.js",
      "!src/utilities/usageQuota.js",
      "!src/api/routes/tests/**/*",
      "!src/db/tests/**/*",
      "!src/tests/**/*",
      "!src/automations/tests/**/*",
      "!src/utilities/fileProcessor.js",
      "!src/utilities/fileSystem/**/*",
      "!src/utilities/redis.js"
    ],
    "coverageReporters": [
      "lcov",
      "json",
      "clover"
    ]
  },
  "keywords": [
    "budibase"
  ],
  "author": "Budibase",
  "license": "GPL-3.0",
  "dependencies": {
    "@apidevtools/swagger-parser": "^10.0.3",
<<<<<<< HEAD
    "@budibase/backend-core": "^1.0.76-alpha.6",
    "@budibase/client": "^1.0.76-alpha.6",
    "@budibase/string-templates": "^1.0.76-alpha.6",
=======
    "@budibase/backend-core": "^1.0.78",
    "@budibase/client": "^1.0.78",
    "@budibase/string-templates": "^1.0.78",
>>>>>>> 457fb4fa
    "@bull-board/api": "^3.7.0",
    "@bull-board/koa": "^3.7.0",
    "@elastic/elasticsearch": "7.10.0",
    "@koa/router": "8.0.0",
    "@sendgrid/mail": "7.1.1",
    "@sentry/node": "^6.0.0",
    "airtable": "0.10.1",
    "arangojs": "7.2.0",
    "aws-sdk": "^2.767.0",
    "bcryptjs": "2.4.3",
    "bull": "^3.22.4",
    "chmodr": "1.2.0",
    "csvtojson": "2.0.10",
    "curlconverter": "^3.21.0",
    "dotenv": "8.2.0",
    "download": "8.0.0",
    "fix-path": "3.0.0",
    "form-data": "^4.0.0",
    "fs-extra": "8.1.0",
    "google-auth-library": "^7.11.0",
    "google-spreadsheet": "^3.2.0",
    "jimp": "0.16.1",
    "joi": "17.2.1",
    "js-yaml": "^4.1.0",
    "jsonschema": "1.4.0",
    "knex": "^0.95.6",
    "koa": "2.7.0",
    "koa-body": "4.2.0",
    "koa-compress": "4.0.1",
    "koa-connect": "^2.1.0",
    "koa-pino-logger": "3.0.0",
    "koa-send": "5.0.0",
    "koa-session": "5.12.0",
    "koa-static": "5.0.0",
    "lodash": "4.17.21",
    "memorystream": "^0.3.1",
    "mongodb": "3.6.3",
    "mssql": "6.2.3",
    "mysql2": "^2.3.1",
    "node-fetch": "2.6.7",
    "open": "^8.4.0",
    "pg": "8.5.1",
    "pino-pretty": "4.0.0",
    "posthog-node": "^1.1.4",
    "pouchdb": "7.2.1",
    "pouchdb-adapter-memory": "^7.2.1",
    "pouchdb-all-dbs": "1.0.2",
    "pouchdb-find": "^7.2.2",
    "pouchdb-replication-stream": "1.2.9",
    "server-destroy": "1.0.1",
    "svelte": "^3.38.2",
    "swagger-parser": "^10.0.3",
    "to-json-schema": "0.2.5",
    "uuid": "3.3.2",
    "validate.js": "0.13.1",
    "vm2": "^3.9.3",
    "worker-farm": "^1.7.0",
    "xml2js": "^0.4.23",
    "yargs": "13.2.4",
    "zlib": "1.0.5"
  },
  "devDependencies": {
    "@babel/core": "^7.14.3",
    "@babel/preset-env": "^7.14.4",
    "@budibase/standard-components": "^0.9.139",
    "@jest/test-sequencer": "^24.8.0",
    "@types/apidoc": "^0.50.0",
    "@types/bull": "^3.15.1",
    "@types/google-spreadsheet": "^3.1.5",
    "@types/jest": "^26.0.23",
    "@types/koa": "^2.13.3",
    "@types/koa-router": "^7.4.2",
    "@types/node": "^15.12.4",
    "@types/oracledb": "^5.2.1",
    "@typescript-eslint/parser": "4.28.0",
    "apidoc": "^0.50.2",
    "babel-jest": "^27.0.2",
    "copyfiles": "^2.4.1",
    "docker-compose": "^0.23.6",
    "eslint": "^6.8.0",
    "jest": "^27.0.5",
    "nodemon": "^2.0.4",
    "openapi-types": "^9.3.1",
    "path-to-regexp": "^6.2.0",
    "prettier": "^2.3.1",
    "rimraf": "^3.0.2",
    "supertest": "^4.0.2",
    "ts-jest": "^27.0.3",
    "ts-node": "^10.0.0",
    "typescript": "^4.3.5",
    "update-dotenv": "^1.1.1"
  },
  "optionalDependencies": {
    "oracledb": "^5.3.0"
  },
  "gitHead": "d1836a898cab3f8ab80ee6d8f42be1a9eed7dcdc"
}<|MERGE_RESOLUTION|>--- conflicted
+++ resolved
@@ -1,11 +1,7 @@
 {
   "name": "@budibase/server",
   "email": "hi@budibase.com",
-<<<<<<< HEAD
-  "version": "1.0.76-alpha.6",
-=======
   "version": "1.0.78",
->>>>>>> 457fb4fa
   "description": "Budibase Web Server",
   "main": "src/index.ts",
   "repository": {
@@ -77,15 +73,9 @@
   "license": "GPL-3.0",
   "dependencies": {
     "@apidevtools/swagger-parser": "^10.0.3",
-<<<<<<< HEAD
-    "@budibase/backend-core": "^1.0.76-alpha.6",
-    "@budibase/client": "^1.0.76-alpha.6",
-    "@budibase/string-templates": "^1.0.76-alpha.6",
-=======
     "@budibase/backend-core": "^1.0.78",
     "@budibase/client": "^1.0.78",
     "@budibase/string-templates": "^1.0.78",
->>>>>>> 457fb4fa
     "@bull-board/api": "^3.7.0",
     "@bull-board/koa": "^3.7.0",
     "@elastic/elasticsearch": "7.10.0",
