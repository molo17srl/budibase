--- conflicted
+++ resolved
@@ -1,11 +1,7 @@
 {
   "name": "@budibase/server",
   "email": "hi@budibase.com",
-<<<<<<< HEAD
-  "version": "1.0.13-alpha.1",
-=======
   "version": "1.0.14",
->>>>>>> 56dd4bfe
   "description": "Budibase Web Server",
   "main": "src/index.ts",
   "repository": {
@@ -73,16 +69,10 @@
   "author": "Budibase",
   "license": "GPL-3.0",
   "dependencies": {
-<<<<<<< HEAD
     "@apidevtools/swagger-parser": "^10.0.3",
-    "@budibase/auth": "^1.0.13-alpha.1",
-    "@budibase/client": "^1.0.13-alpha.1",
-    "@budibase/string-templates": "^1.0.13-alpha.1",
-=======
     "@budibase/auth": "^1.0.14",
     "@budibase/client": "^1.0.14",
     "@budibase/string-templates": "^1.0.14",
->>>>>>> 56dd4bfe
     "@bull-board/api": "^3.7.0",
     "@bull-board/koa": "^3.7.0",
     "@elastic/elasticsearch": "7.10.0",
