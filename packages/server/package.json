{
  "name": "@budibase/server",
  "email": "hi@budibase.com",
<<<<<<< HEAD
  "version": "0.9.146-alpha.6",
=======
  "version": "0.9.146",
>>>>>>> ba673064
  "description": "Budibase Web Server",
  "main": "src/index.js",
  "repository": {
    "type": "git",
    "url": "https://github.com/Budibase/budibase.git"
  },
  "scripts": {
    "build": "rimraf dist/ && tsc && mv dist/src/* dist/ && rmdir dist/src/ && yarn postbuild",
    "postbuild": "copyfiles -u 1 src/**/*.svelte dist/ && copyfiles -u 1 src/**/*.hbs dist/ && copyfiles -u 1 src/**/*.json dist/",
    "test": "jest --coverage --maxWorkers=2",
    "test:watch": "jest --watch",
    "predocker": "copyfiles -f ../client/dist/budibase-client.js ../client/manifest.json client",
    "build:docker": "yarn run predocker && docker build . -t app-service",
    "run:docker": "node dist/index.js",
    "dev:stack:up": "node scripts/dev/manage.js up",
    "dev:stack:down": "node scripts/dev/manage.js down",
    "dev:stack:nuke": "node scripts/dev/manage.js nuke",
    "dev:builder": "yarn run dev:stack:up && nodemon",
    "format": "prettier --config ../../.prettierrc.json 'src/**/*.ts' --write",
    "lint": "eslint --fix src/",
    "lint:fix": "yarn run format && yarn run lint",
    "initialise": "node scripts/initialise.js",
    "multi:enable": "node scripts/multiTenancy.js enable",
    "multi:disable": "node scripts/multiTenancy.js disable",
    "selfhost:enable": "node scripts/selfhost.js enable",
    "selfhost:disable": "node scripts/selfhost.js disable"
  },
  "jest": {
    "preset": "ts-jest",
    "testEnvironment": "node",
    "setupFiles": [
      "./scripts/jestSetup.js"
    ],
    "collectCoverageFrom": [
      "src/**/*.js",
      "!**/node_modules/**",
      "!src/db/views/*.js",
      "!src/api/controllers/deploy/**/*.js",
      "!src/*.js",
      "!src/api/controllers/static/**/*",
      "!src/db/dynamoClient.js",
      "!src/utilities/usageQuota.js",
      "!src/api/routes/tests/**/*",
      "!src/db/tests/**/*",
      "!src/tests/**/*",
      "!src/automations/tests/**/*",
      "!src/utilities/fileProcessor.js",
      "!src/utilities/fileSystem/**/*",
      "!src/utilities/redis.js"
    ],
    "coverageReporters": [
      "lcov",
      "json",
      "clover"
    ]
  },
  "keywords": [
    "budibase"
  ],
  "author": "Budibase",
  "license": "AGPL-3.0-or-later",
  "dependencies": {
<<<<<<< HEAD
    "@budibase/auth": "^0.9.146-alpha.6",
    "@budibase/client": "^0.9.146-alpha.6",
    "@budibase/string-templates": "^0.9.146-alpha.6",
=======
    "@budibase/auth": "^0.9.146",
    "@budibase/client": "^0.9.146",
    "@budibase/string-templates": "^0.9.146",
>>>>>>> ba673064
    "@elastic/elasticsearch": "7.10.0",
    "@koa/router": "8.0.0",
    "@sendgrid/mail": "7.1.1",
    "@sentry/node": "5.19.2",
    "airtable": "0.10.1",
    "arangojs": "7.2.0",
    "aws-sdk": "^2.767.0",
    "bcryptjs": "2.4.3",
    "bull": "^3.22.4",
    "bull-board": "^2.0.1",
    "chmodr": "1.2.0",
    "csvtojson": "2.0.10",
    "dotenv": "8.2.0",
    "download": "8.0.0",
    "fix-path": "3.0.0",
    "fs-extra": "8.1.0",
    "jimp": "0.16.1",
    "joi": "17.2.1",
    "jsonschema": "1.4.0",
    "knex": "^0.95.6",
    "koa": "2.7.0",
    "koa-body": "4.2.0",
    "koa-compress": "4.0.1",
    "koa-connect": "^2.1.0",
    "koa-pino-logger": "3.0.0",
    "koa-send": "5.0.0",
    "koa-session": "5.12.0",
    "koa-static": "5.0.0",
    "lodash": "4.17.21",
    "memorystream": "^0.3.1",
    "mongodb": "3.6.3",
    "mssql": "6.2.3",
    "mysql": "2.18.1",
    "node-fetch": "2.6.0",
    "open": "7.3.0",
    "pg": "8.5.1",
    "pino-pretty": "4.0.0",
    "pouchdb": "7.2.1",
    "pouchdb-adapter-memory": "^7.2.1",
    "pouchdb-all-dbs": "1.0.2",
    "pouchdb-find": "^7.2.2",
    "pouchdb-replication-stream": "1.2.9",
    "server-destroy": "1.0.1",
    "svelte": "^3.38.2",
    "to-json-schema": "0.2.5",
    "uuid": "3.3.2",
    "validate.js": "0.13.1",
    "yargs": "13.2.4",
    "zlib": "1.0.5"
  },
  "devDependencies": {
    "@babel/core": "^7.14.3",
    "@babel/preset-env": "^7.14.4",
    "@budibase/standard-components": "^0.9.139",
    "@jest/test-sequencer": "^24.8.0",
    "@types/bull": "^3.15.1",
    "@types/jest": "^26.0.23",
    "@types/koa": "^2.13.3",
    "@types/koa-router": "^7.4.2",
    "@types/node": "^15.12.4",
    "@typescript-eslint/parser": "4.28.0",
    "babel-jest": "^27.0.2",
    "copyfiles": "^2.4.1",
    "docker-compose": "^0.23.6",
    "eslint": "^6.8.0",
    "express": "^4.17.1",
    "jest": "^27.0.5",
    "nodemon": "^2.0.4",
    "prettier": "^2.3.1",
    "rimraf": "^3.0.2",
    "supertest": "^4.0.2",
    "ts-jest": "^27.0.3",
    "ts-node": "^10.0.0",
    "typescript": "^4.3.5",
    "update-dotenv": "^1.1.1"
  },
  "gitHead": "d1836a898cab3f8ab80ee6d8f42be1a9eed7dcdc"
}<|MERGE_RESOLUTION|>--- conflicted
+++ resolved
@@ -1,11 +1,7 @@
 {
   "name": "@budibase/server",
   "email": "hi@budibase.com",
-<<<<<<< HEAD
-  "version": "0.9.146-alpha.6",
-=======
   "version": "0.9.146",
->>>>>>> ba673064
   "description": "Budibase Web Server",
   "main": "src/index.js",
   "repository": {
@@ -68,15 +64,9 @@
   "author": "Budibase",
   "license": "AGPL-3.0-or-later",
   "dependencies": {
-<<<<<<< HEAD
-    "@budibase/auth": "^0.9.146-alpha.6",
-    "@budibase/client": "^0.9.146-alpha.6",
-    "@budibase/string-templates": "^0.9.146-alpha.6",
-=======
     "@budibase/auth": "^0.9.146",
     "@budibase/client": "^0.9.146",
     "@budibase/string-templates": "^0.9.146",
->>>>>>> ba673064
     "@elastic/elasticsearch": "7.10.0",
     "@koa/router": "8.0.0",
     "@sendgrid/mail": "7.1.1",
