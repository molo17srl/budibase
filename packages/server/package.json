{
  "name": "@budibase/server",
  "email": "hi@budibase.com",
  "version": "1.0.105-alpha.14",
  "description": "Budibase Web Server",
  "main": "src/index.ts",
  "repository": {
    "type": "git",
    "url": "https://github.com/Budibase/budibase.git"
  },
  "scripts": {
<<<<<<< HEAD
    "build": "rimraf dist/ && tsc -p tsconfig.build.json && mv dist/src/* dist/ && rmdir dist/src/ && yarn postbuild",
=======
    "build": "rimraf dist/ && tsc && mv dist/src/* dist/ && rimraf dist/src/ && yarn postbuild",
>>>>>>> b5d528ef
    "postbuild": "copyfiles -u 1 src/**/*.svelte dist/ && copyfiles -u 1 src/**/*.hbs dist/ && copyfiles -u 1 src/**/*.json dist/",
    "test": "jest --coverage --maxWorkers=2",
    "test:watch": "jest --watch",
    "predocker": "copyfiles -f ../client/dist/budibase-client.js ../client/manifest.json client",
    "build:docker": "yarn run predocker && docker build . -t app-service --label version=$BUDIBASE_RELEASE_VERSION",
    "build:docs": "node ./scripts/docs/generate.js open",
    "run:docker": "node dist/index.js",
    "dev:stack:up": "node scripts/dev/manage.js up",
    "dev:stack:down": "node scripts/dev/manage.js down",
    "dev:stack:nuke": "node scripts/dev/manage.js nuke",
    "dev:builder": "yarn run dev:stack:up && nodemon",
    "specs": "node specs/generate.js && openapi-typescript specs/openapi.yaml --output src/definitions/openapi.ts",
    "initialise": "node scripts/initialise.js",
    "env:multi:enable": "node scripts/multiTenancy.js enable",
    "env:multi:disable": "node scripts/multiTenancy.js disable",
    "env:selfhost:enable": "node scripts/selfhost.js enable",
    "env:selfhost:disable": "node scripts/selfhost.js disable",
    "env:localdomain:enable": "node scripts/localdomain.js enable",
    "env:localdomain:disable": "node scripts/localdomain.js disable",
    "env:account:enable": "node scripts/account.js enable",
    "env:account:disable": "node scripts/account.js disable"
  },
  "jest": {
    "preset": "ts-jest",
    "testEnvironment": "node",
    "setupFiles": [
      "./scripts/jestSetup.js"
    ],
    "collectCoverageFrom": [
      "src/**/*.js",
      "!**/node_modules/**",
      "!src/db/views/*.js",
      "!src/api/controllers/deploy/**/*.js",
      "!src/*.js",
      "!src/api/controllers/static/**/*",
      "!src/db/dynamoClient.js",
      "!src/utilities/usageQuota.js",
      "!src/api/routes/tests/**/*",
      "!src/db/tests/**/*",
      "!src/tests/**/*",
      "!src/automations/tests/**/*",
      "!src/utilities/fileProcessor.js",
      "!src/utilities/fileSystem/**/*",
      "!src/utilities/redis.js"
    ],
    "coverageReporters": [
      "lcov",
      "json",
      "clover"
    ]
  },
  "keywords": [
    "budibase"
  ],
  "author": "Budibase",
  "license": "GPL-3.0",
  "dependencies": {
    "@apidevtools/swagger-parser": "^10.0.3",
    "@budibase/backend-core": "^1.0.105-alpha.14",
    "@budibase/client": "^1.0.105-alpha.14",
    "@budibase/string-templates": "^1.0.105-alpha.14",
    "@bull-board/api": "^3.7.0",
    "@bull-board/koa": "^3.7.0",
    "@elastic/elasticsearch": "7.10.0",
    "@google-cloud/firestore": "^5.0.2",
    "@koa/router": "8.0.0",
    "@sendgrid/mail": "7.1.1",
    "@sentry/node": "6.17.7",
    "@types/koa__router": "^8.0.11",
    "airtable": "0.10.1",
    "arangojs": "7.2.0",
    "aws-sdk": "^2.767.0",
    "bcryptjs": "2.4.3",
    "bull": "^3.22.4",
    "chmodr": "1.2.0",
    "csvtojson": "2.0.10",
    "curlconverter": "^3.21.0",
    "dotenv": "8.2.0",
    "download": "8.0.0",
    "fix-path": "3.0.0",
    "form-data": "^4.0.0",
    "fs-extra": "8.1.0",
    "google-auth-library": "^7.11.0",
    "google-spreadsheet": "^3.2.0",
    "jimp": "0.16.1",
    "joi": "17.2.1",
    "js-yaml": "^4.1.0",
    "jsonschema": "1.4.0",
    "knex": "^0.95.6",
    "koa": "2.7.0",
    "koa-body": "4.2.0",
    "koa-compress": "4.0.1",
    "koa-connect": "^2.1.0",
    "koa-pino-logger": "3.0.0",
    "koa-send": "5.0.0",
    "koa-session": "5.12.0",
    "koa-static": "5.0.0",
    "koa2-ratelimit": "^1.1.0",
    "lodash": "4.17.21",
    "memorystream": "^0.3.1",
    "mongodb": "3.6.3",
    "mssql": "6.2.3",
    "mysql2": "^2.3.1",
    "node-fetch": "2.6.7",
    "open": "^8.4.0",
    "pg": "8.5.1",
    "pino-pretty": "4.0.0",
    "posthog-node": "^1.1.4",
    "pouchdb": "7.2.1",
    "pouchdb-adapter-memory": "^7.2.1",
    "pouchdb-all-dbs": "1.0.2",
    "pouchdb-find": "^7.2.2",
    "pouchdb-replication-stream": "1.2.9",
    "redis": "4",
    "server-destroy": "1.0.1",
    "svelte": "^3.38.2",
    "swagger-parser": "^10.0.3",
    "to-json-schema": "0.2.5",
    "uuid": "3.3.2",
    "validate.js": "0.13.1",
    "vm2": "^3.9.3",
    "worker-farm": "^1.7.0",
    "xml2js": "^0.4.23",
    "yargs": "13.2.4",
    "zlib": "1.0.5"
  },
  "devDependencies": {
    "@babel/core": "^7.14.3",
    "@babel/preset-env": "^7.14.4",
    "@budibase/standard-components": "^0.9.139",
    "@jest/test-sequencer": "^24.8.0",
    "@types/apidoc": "^0.50.0",
    "@types/bull": "^3.15.1",
    "@types/google-spreadsheet": "^3.1.5",
    "@types/jest": "^27.4.1",
    "@types/koa": "^2.13.3",
    "@types/koa-router": "^7.4.2",
    "@types/lodash": "4.14.180",
    "@types/node": "^15.12.4",
    "@types/oracledb": "^5.2.1",
    "@types/redis": "^4.0.11",
    "@typescript-eslint/parser": "5.12.0",
    "apidoc": "^0.50.2",
    "babel-jest": "^27.0.2",
    "copyfiles": "^2.4.1",
    "docker-compose": "^0.23.6",
    "eslint": "^6.8.0",
    "is-wsl": "^2.2.0",
    "jest": "^27.0.5",
    "jest-openapi": "^0.14.2",
    "nodemon": "^2.0.4",
    "openapi-types": "^9.3.1",
    "openapi-typescript": "^5.2.0",
    "path-to-regexp": "^6.2.0",
    "prettier": "^2.3.1",
    "rimraf": "^3.0.2",
    "supertest": "^4.0.2",
    "swagger-jsdoc": "^6.1.0",
    "ts-jest": "^27.0.3",
    "ts-node": "^10.0.0",
    "typescript": "^4.5.5",
    "update-dotenv": "^1.1.1"
  },
  "optionalDependencies": {
    "oracledb": "^5.3.0"
  },
  "gitHead": "d1836a898cab3f8ab80ee6d8f42be1a9eed7dcdc"
}<|MERGE_RESOLUTION|>--- conflicted
+++ resolved
@@ -9,11 +9,7 @@
     "url": "https://github.com/Budibase/budibase.git"
   },
   "scripts": {
-<<<<<<< HEAD
-    "build": "rimraf dist/ && tsc -p tsconfig.build.json && mv dist/src/* dist/ && rmdir dist/src/ && yarn postbuild",
-=======
-    "build": "rimraf dist/ && tsc && mv dist/src/* dist/ && rimraf dist/src/ && yarn postbuild",
->>>>>>> b5d528ef
+    "build": "rimraf dist/ && tsc -p tsconfig.build.json && mv dist/src/* dist/ && rimraf dist/src/ && yarn postbuild",
     "postbuild": "copyfiles -u 1 src/**/*.svelte dist/ && copyfiles -u 1 src/**/*.hbs dist/ && copyfiles -u 1 src/**/*.json dist/",
     "test": "jest --coverage --maxWorkers=2",
     "test:watch": "jest --watch",
