{
  "name": "@budibase/server",
  "email": "hi@budibase.com",
  "version": "0.9.123-alpha.1",
  "description": "Budibase Web Server",
  "main": "src/index.js",
  "repository": {
    "type": "git",
    "url": "https://github.com/Budibase/budibase.git"
  },
  "scripts": {
    "build": "rimraf dist/ && tsc && mv dist/src/* dist/ && rmdir dist/src/ && yarn postbuild",
    "postbuild": "copyfiles -u 1 src/**/*.svelte dist/ && copyfiles -u 1 src/**/*.hbs dist/ && copyfiles -u 1 src/**/*.json dist/",
    "test": "jest --coverage --maxWorkers=2",
    "test:watch": "jest --watch",
    "predocker": "copyfiles -f ../client/dist/budibase-client.js ../client/manifest.json client",
    "build:docker": "yarn run predocker && docker build . -t app-service",
    "run:docker": "node dist/index.js",
    "dev:stack:up": "node scripts/dev/manage.js up",
    "dev:stack:down": "node scripts/dev/manage.js down",
    "dev:stack:nuke": "node scripts/dev/manage.js nuke",
    "dev:builder": "yarn run dev:stack:up && nodemon",
    "format": "prettier --config ../../.prettierrc.json 'src/**/*.ts' --write",
    "lint": "eslint --fix src/",
    "lint:fix": "yarn run format && yarn run lint",
    "multi:enable": "node scripts/multiTenancy.js enable",
    "multi:disable": "node scripts/multiTenancy.js disable"
  },
  "jest": {
    "preset": "ts-jest",
    "testEnvironment": "node",
    "setupFiles": [
      "./scripts/jestSetup.js"
    ],
    "collectCoverageFrom": [
      "src/**/*.js",
      "!**/node_modules/**",
      "!src/db/views/*.js",
      "!src/api/controllers/deploy/**/*.js",
      "!src/*.js",
      "!src/api/controllers/static/**/*",
      "!src/db/dynamoClient.js",
      "!src/utilities/usageQuota.js",
      "!src/api/routes/tests/**/*",
      "!src/db/tests/**/*",
      "!src/tests/**/*",
      "!src/automations/tests/**/*",
      "!src/utilities/fileProcessor.js",
      "!src/utilities/fileSystem/**/*",
      "!src/utilities/redis.js"
    ],
    "coverageReporters": [
      "lcov",
      "json",
      "clover"
    ]
  },
  "keywords": [
    "budibase"
  ],
  "author": "Budibase",
  "license": "AGPL-3.0-or-later",
  "dependencies": {
    "@budibase/auth": "^0.9.123-alpha.1",
    "@budibase/client": "^0.9.123-alpha.1",
    "@budibase/string-templates": "^0.9.123-alpha.1",
    "@elastic/elasticsearch": "7.10.0",
    "@koa/router": "8.0.0",
    "@sendgrid/mail": "7.1.1",
    "@sentry/node": "5.19.2",
    "airtable": "0.10.1",
    "arangojs": "7.2.0",
    "aws-sdk": "^2.767.0",
    "bcryptjs": "2.4.3",
    "bull": "^3.22.4",
    "bull-board": "^2.0.1",
    "chmodr": "1.2.0",
    "csvtojson": "2.0.10",
    "dotenv": "8.2.0",
    "download": "8.0.0",
    "fix-path": "3.0.0",
    "fs-extra": "8.1.0",
    "jimp": "0.16.1",
    "joi": "17.2.1",
    "jsonschema": "1.4.0",
    "knex": "^0.95.6",
    "koa": "2.7.0",
    "koa-body": "4.2.0",
    "koa-compress": "4.0.1",
    "koa-connect": "^2.1.0",
    "koa-pino-logger": "3.0.0",
    "koa-send": "5.0.0",
    "koa-session": "5.12.0",
    "koa-static": "5.0.0",
    "lodash": "4.17.21",
    "mongodb": "3.6.3",
    "mssql": "6.2.3",
    "mysql": "^2.18.1",
    "node-fetch": "2.6.0",
    "open": "7.3.0",
    "pg": "8.5.1",
    "pino-pretty": "4.0.0",
    "pouchdb": "7.2.1",
    "pouchdb-all-dbs": "1.0.2",
    "pouchdb-find": "^7.2.2",
    "pouchdb-replication-stream": "1.2.9",
    "server-destroy": "1.0.1",
    "svelte": "^3.38.2",
    "to-json-schema": "0.2.5",
    "uuid": "3.3.2",
    "validate.js": "0.13.1",
    "worker-farm": "1.7.0",
    "yargs": "13.2.4",
    "zlib": "1.0.5"
  },
  "devDependencies": {
    "@babel/core": "^7.14.3",
    "@babel/preset-env": "^7.14.4",
<<<<<<< HEAD
    "@budibase/client": "^0.9.123-alpha.0",
=======
    "@budibase/standard-components": "^0.9.123-alpha.1",
>>>>>>> 5e268dce
    "@jest/test-sequencer": "^24.8.0",
    "@types/bull": "^3.15.1",
    "@types/jest": "^26.0.23",
    "@types/koa": "^2.13.3",
    "@types/koa-router": "^7.4.2",
    "@types/node": "^15.12.4",
    "@typescript-eslint/parser": "4.28.0",
    "babel-jest": "^27.0.2",
    "copyfiles": "^2.4.1",
    "docker-compose": "^0.23.6",
    "eslint": "^6.8.0",
    "express": "^4.17.1",
    "jest": "^27.0.5",
    "nodemon": "^2.0.4",
    "pouchdb-adapter-memory": "^7.2.1",
    "prettier": "^2.3.1",
    "rimraf": "^3.0.2",
    "supertest": "^4.0.2",
    "ts-jest": "^27.0.3",
    "ts-node": "^10.0.0",
    "typescript": "^4.3.5",
    "update-dotenv": "^1.1.1"
  },
  "gitHead": "d1836a898cab3f8ab80ee6d8f42be1a9eed7dcdc"
}<|MERGE_RESOLUTION|>--- conflicted
+++ resolved
@@ -116,11 +116,7 @@
   "devDependencies": {
     "@babel/core": "^7.14.3",
     "@babel/preset-env": "^7.14.4",
-<<<<<<< HEAD
-    "@budibase/client": "^0.9.123-alpha.0",
-=======
-    "@budibase/standard-components": "^0.9.123-alpha.1",
->>>>>>> 5e268dce
+    "@budibase/client": "^0.9.123-alpha.1",
     "@jest/test-sequencer": "^24.8.0",
     "@types/bull": "^3.15.1",
     "@types/jest": "^26.0.23",
